--- conflicted
+++ resolved
@@ -7,11 +7,7 @@
 ################################################################################
 from __future__ import print_function
 import numpy as np
-<<<<<<< HEAD
 from copy import deepcopy
-=======
-from  copy import deepcopy
->>>>>>> c95eb622
 
 class ViscousEvolution(object):
     """Solves the 1D viscous evolution equation.
@@ -147,7 +143,9 @@
         self._init_fluxes(disc)
 
         f = self._fluxes()
-<<<<<<< HEAD
+
+        # The following makes sure planetesimal 
+        # surface density is not evolved with viscous evolution.
         if disc._planetesimal:
             # Update sigma
             Sigma_temp = disc.Sigma + dt * f
@@ -163,35 +161,7 @@
 
         else:
             Sigma_new = disc.Sigma + dt * f
-=======
-
-        # The following makes sure planetesimal 
-        # surface density is not evolved with viscous evolution.
-        if disc._planetesimal:
-
-            # Update overall surface density
-            Sigma_temp = disc.Sigma + dt * f
-
-            # extract old planetesimal, dust, and gas surface densities
-            Sigma_plan_old = deepcopy(disc.Sigma_D[-1])
-            Sigma_G_old = deepcopy(disc.Sigma_G)
-            Sigma_D_old = deepcopy(disc.Sigma_D[:-1])
-
-            # Find new dust and gas usrface densities
-            Sigma_D_new = Sigma_D_old*Sigma_temp/disc.Sigma
-            Sigma_G_new = Sigma_G_old*Sigma_temp/disc.Sigma
-
-            # update surface density and dust fraction
-            Sigma_new = Sigma_G_new + Sigma_D_new.sum(0) + Sigma_plan_old
-            Dust_Frac_New = np.zeros(disc.dust_frac.shape, dtype='f8')
-            Dust_Frac_New[:-1] = Sigma_D_new / Sigma_new
-            Dust_Frac_New[-1] = disc.Sigma_D[-1] / Sigma_new
-        
-            disc._eps[:] = Dust_Frac_New
-        else:
-            Sigma_new = disc.Sigma + dt * f
-        
->>>>>>> c95eb622
+
         for t in (tracers+adv):
             if t is None: continue
             tracer_density = t*disc.Sigma
@@ -335,6 +305,10 @@
             if t is None: continue
             t[:] += dt*(self._tracer_fluxes(t) - t*f) / (Sigma_new + 1e-300)
 
+        for t in adv: # Tracers advected only
+            if t is None: continue
+            t[:] += dt*(self._tracer_fluxes(t) +  - (t + self._s_wind)*f) / (Sigma_new + 1e-300)
+        
         disc.Sigma[:] = Sigma_new
 
 
@@ -390,11 +364,7 @@
 
     def _init_fluxes_visc(self, disc):
         """Compute the flux due to viscosity"""
-<<<<<<< HEAD
-        nuRh = disc.nu *  self._Rh / (1 + self._psi) #########################################
-=======
         nuRh = disc.nu *  self._Rh
->>>>>>> c95eb622
 
         S = np.zeros(len(nuRh) + 2, dtype='f8')
         S[1:-1] = disc.Sigma_G * nuRh
@@ -424,11 +394,7 @@
     def _init_fluxes_wind(self, disc, dt=0):
         """Compute the flux and mass-loss rate due to the wind"""
         #Use first order Donor cell method:
-<<<<<<< HEAD
-        v_DW = 1.5 * (disc.nu/disc.R) * self._psi / (1 + self._psi) #########################################
-=======
         v_DW = 1.5 * (disc.nu/disc.R) * self._psi
->>>>>>> c95eb622
 
         F = np.zeros(len(disc.Sigma_G) + 1, dtype='f8')
         F[:-1] = v_DW * disc.Sigma_G
@@ -483,21 +449,13 @@
     def max_timestep(self, disc):
         """Courant limited time-step"""
         grid = disc.grid
-<<<<<<< HEAD
-        nu = disc.nu / (1 + self._psi) #########################################
-=======
         nu = disc.nu
->>>>>>> c95eb622
 
         dXe2 = np.diff(2 * np.sqrt(grid.Re)) ** 2
 
         t_visc = ((dXe2 * grid.Rc) / (2 * 3 * nu)).min()
 
-<<<<<<< HEAD
-        v_DW   = 1.5 * (disc.nu/grid.Rc) * self._psi / (1 + self._psi) #########################################
-=======
         v_DW   = 1.5 * (disc.nu/grid.Rc) * self._psi
->>>>>>> c95eb622
         t_wind = (np.diff(0.5*grid.Re**2) / (grid.Rc * v_DW)).min()
 
         return self._tol * min(t_visc, t_wind)
@@ -516,9 +474,6 @@
         self._init_fluxes_wind(disc, dt)
 
         f = self._fluxes()
-<<<<<<< HEAD
-        Sigma_new = disc.Sigma + dt * (f - self._s_wind)
-=======
         
         # The following makes sure planetesimal 
         # surface density is not evolved with viscous evolution.
@@ -545,7 +500,6 @@
             disc._eps[:] = Dust_Frac_New
         else:
             Sigma_new = disc.Sigma + dt * (f - self._s_wind)
->>>>>>> c95eb622
 
         for t in tracers: # Tracers advected + removed
             if t is None: continue
@@ -595,7 +549,6 @@
     args:
         M      : Disc mass
         rc     : Critical radius at t=0
-<<<<<<< HEAD
         n_c    : viscosity at rc (from alpha_ss)
         psi_DW : Ratio of viscous to wind-driven alpha
         d2g    : Dust to gas ratio (for when using Sigma_G in the Tabone solution)
@@ -607,28 +560,12 @@
         self._rc = rc
         self._nuc = nuc
         self._tc = rc * rc / (3 * nuc * (1 + psi_DW))
-=======
-        n_c    : viscosity at rc
-        psi_DW : Ratio of viscous to wind-driven alpha
-        lambda_dW : mass-loss efficiency
-    """
-
-    def __init__(self, M, rc, nuc, psi_DW, lambda_DW=3):
-        from scipy.special import gamma as gamma_fun
-        self._rc = rc
-        self._nuc = nuc
-        self._tc = rc * rc / (3 * nuc)
->>>>>>> c95eb622
 
         self._psi = psi_DW
         
         C = 4*psi_DW/((lambda_DW-1)*(1+psi_DW)**2)
         self._xi = 0.25*(1 + psi_DW) * (np.sqrt(1 + C)-1) 
-<<<<<<< HEAD
         self._Sigma0 = M * (1-d2g) / (2 * np.pi * rc ** 2 * gamma_fun(1 + self._xi))
-=======
-        self._Sigma0 = M / (2 * np.pi * rc ** 2 * gamma_fun(1 + self._xi))
->>>>>>> c95eb622
 
     def __call__(self, R, t):
         """Surface density at R and t"""
@@ -638,7 +575,6 @@
         ft = tt ** -(2.5 + self._xi + self._psi/2)
 
         return self._Sigma0 * ft * Xg * np.exp(- X)
-<<<<<<< HEAD
     
     def viscous_velocity(self, disc, Sigma = None):
         """Compute the radial velocity of gas due to viscosity + winds"""
@@ -657,8 +593,6 @@
     def HDF5_attributes(self):
         """Class information for HDF5 headers"""
         return self.__class__.__name__, ""
-=======
->>>>>>> c95eb622
 
 if __name__ == "__main__":
     import matplotlib.pyplot as plt
@@ -721,15 +655,12 @@
     sol = TaboneSolution(M / AU**2, Rd, nud, psi_DW=1)
 
     Sigma = sol(grid.Rc, 0.)
-<<<<<<< HEAD
     fig1, ax1 = plt.subplots()
     for t in times:
         ax1.loglog(grid.Rc,sol(grid.Rc,t))
     ax1.set_title("Tabone")
     plt.show()
-=======
-
->>>>>>> c95eb622
+
     disc = AccretionDisc(grid, star, eos, Sigma)
 
     visc = HybridWindModel(psi_DW=1)

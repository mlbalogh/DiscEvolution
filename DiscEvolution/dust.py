--- conflicted
+++ resolved
@@ -968,12 +968,8 @@
                 disc._eps[0] -= L0 * dt
                 disc._eps[1] -= L1 * dt
                 
-<<<<<<< HEAD
-                disc.grain_size[2] = np.where(disc.is_critical , disc._R_planetesimal * 1e5, 0)[0]
-=======
                 disc._eps[2] += L0 * dt
                 disc._eps[2] += L1 * dt
->>>>>>> c95eb622
 
                 disc.grain_size[2] = np.where(disc.is_critical, 100 * 1e5, 0)[0]
             except:
@@ -1005,18 +1001,8 @@
         
             disc._v_drift = np.array([v_drift_0, v_drift_1])
         
-<<<<<<< HEAD
         # Update the dust fraction
-        disc.dust_frac[:-1] += dt * fluxes[:-1]
-=======
-        # No flux for planetesimals, as we assume they don't move radially
-        try: 
-            fluxes[2,:] = 0  
-        except IndexError:
-            pass
-
-        disc.dust_frac[:] += dt * fluxes
->>>>>>> c95eb622
+        disc.dust_frac[:2] += dt * fluxes[:2]
 
     def radial_drift_velocity(self, disc, v_visc=None, ret_vphi=False):
         """

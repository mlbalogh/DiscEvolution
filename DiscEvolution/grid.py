# grid.py
#
# Author: R.Booth
# Date: 8 - Nov - 2016
#
# A simple 1D grid with log or power-law spacings. 
#
################################################################################
from __future__ import print_function
import json
import numpy as np

class Grid(object):
    """Construct a simple 1D grid with different spacings"""
    def __init__(self, R0, R1, N, spacing='log'):

        if spacing == 'log':
            self._setup_log(R0, R1, N)
        elif spacing == 'linear':
            self._setup_powerlaw(R0, R1, N, 1.0)
        elif spacing == 'natural':
            self._setup_powerlaw(R0, R1, N, 0.5)
        else:
            try:
                self._setup_powerlaw(R0, R1, N, float(spacing))
            except ValueError:
                raise AttributeError("Spacing must be a power law index, or "
                                     "one of 'log', 'linear' and 'natural'")
        self._N = N

        self._R0 = R0
        self._R1 = R1
        self._spacing = spacing

        self._setup_centers()
        self._setup_aux()


    def _setup_log(self, R0, R1, N):
        """Setup a grid in log-spacing"""
        lgR0 = np.log10(R0)
        lgR1 = np.log10(R1)
        
        dlogR = (lgR1 - lgR0) / N
        
        Ree = np.power(10, lgR0 + np.arange(-2, N+3, dtype='f8') * dlogR)
        
        self._Re  = Ree[2:-2]
        self._Ree = Ree

    def _setup_powerlaw(self, R0, R1, N, alpha):
        """Setup a power law grid"""
        alpha = float(alpha)
        alpha1 = 1/alpha

        R0a = R0**alpha
        R1a = R1**alpha

        dRa = (R1a - R0a) / N

        Ree_a = R0a + np.arange(-2, N+3, dtype='f8') * dRa
        Ree = Ree_a**alpha1

        self._Re  = Ree[2:-2]
        self._Ree = Ree
        
    def _setup_centers(self):
        if self._spacing == 'log':
            self._Rce = np.sqrt(self._Ree[2:-1]*self._Ree[1:-2])
            self._Rc = self._Rce[1:-1]
        elif self._spacing == 'linear':
            self._Rce = 0.5*(self._Ree[2:-1] + self._Ree[1:-2])
            self._Rc = self._Rce[1:-1]
        elif self._spacing == 'natural':
            self._Rce = (0.5*(self._Ree[2:-1]**0.5 + self._Ree[1:-2]**0.5))**2
            self._Rc = self._Rce[1:-1]
        else:
            raise ValueError("Should not occur")


    def _setup_aux(self):
        self._dRe  = np.diff(self._Re)
        self._dRc  = np.diff(self._Rc)
        self._dRce = np.diff(self._Rce)

        self._dRe2  = np.diff(self._Re**2)
        self._dRc2  = np.diff(self._Rc**2)
        self._dRce2 = np.diff(self._Rce**2)

    def ASCII_header(self):
        """Write grid info header"""
        head = '# {} R0: {}, R1: {}, N: {}, spacing: {}'
        return head.format(self.__class__.__name__,
                           self._R0, self._R1, self.Ncells, self._spacing)

    def HDF5_attributes(self):
        """Class information for HDF5 headers"""
        def fmt(x):  return "{}".format(x)
        return self.__class__.__name__, { "R0" : fmt(self._R0),
                                          "R1" : fmt(self._R1),
                                          "N"  : fmt(self.Ncells),
                                          "spacing" : fmt(self._spacing),
                                          }
        
    @property
    def Rc(self):
        return self._Rc
    @property
    def Re(self):
        return self._Re
    @property
    def Rce(self):
        return self._Rce
    @property
    def Ree(self):
        return self._Ree

    @property
    def dRc(self):
        return self._dRc
    @property
    def dRe(self):
        return self._dRe
    @property
    def dRce(self):
        return self._dRce

    @property
    def dRc2(self):
        return self._dRc2
    @property
    def dRe2(self):
        return self._dRe2
    @property
    def dRce2(self):
        return self._dRce2

    @property
    def Ncells(self):
        return self._N

    def interp_centre(self, R, data):
        """Interpolate data to new radii

        args:
            R    : new radii
            data : data defined at grid centres
        """
        return np.interp(R, self.Rc, data)


    def interp_edges(self, R, data):
        """Interpolate data to new radii

        args:
            R    : new radii
            data : data defined at grid edges
        """
        return np.interp(R, self.Re, data)

    @staticmethod
    def from_string(string):
        """Read a Grid from a string"""
        string = string.replace('# Grid', '').strip()
        kwargs = {}
        args = [None, None, None]
        for item in string.split(','):
            key, val = [ x.strip() for x in item.split(':')]

            if   key == 'R0':
                args[0] = float(val)
            elif key == 'R1':
                args[1] = float(val)
            elif key == 'N':
                args[2] = int(val)
            elif key == 'spacing':
                kwargs[key] = val
            else:
                raise AttributeError("Error: Attribute {} for Grid not "
                                     "known".format(key))
        return Grid(*args, **kwargs)

<<<<<<< HEAD
=======
def reduce(arr):
    """Reduce dimension of input array by one"""
    return (arr[1:] + arr[:-1])/2
>>>>>>> c95eb622

class MultiResolutionGrid(Grid):
    """Grid-structure for multiple resolution grid.

    Parameters
    ----------
    Radii : list of 2-tuples of floats. Unit=AU
        List of end points for each grid.
    cells : list of int
        Number of cells in each grid.
    spacing : string
        Spacing type used for the grid ('log', 'linear', or 'natural')
    """
    def __init__(self, Radii, cells, spacing='log'):
        if len(Radii) != len(cells):
            raise ValueError(f"Number of radii ({len(Radii)}) and cells per "
                             f"domain ({len(cells)}) must match")

        # Create a grid object for each domain:
        grids = [Grid(R[0], R[1], N, spacing) for R, N in zip(Radii, cells)]

        # Loop over the domains, replacing any area of overlap with the current
        # grid.
        Ree = grids[0]._Ree
        R0, R1, N = grids[0]._R0, grids[0]._R1, grids[0]._N
        for g in grids[1:]:
            # Complete overlap, replace the entire grid.
            if g._R0 < R0 and g._R1 > R1:
                print("Warning: Complete overlap of two grids in "
                      "MultiResolutionGrid, old grid will be discarded.")
                R0, R1, N = g._R1, g._R1, g._N
                Ree = g._Ree
            elif g._R0 < R0:
                R0 = g._R0 
                end = np.searchsorted(Ree, g._R1)
                Ree = np.concatenate([g._Ree[:-3], Ree[end:]])
            elif g._R1 > R1:
                R1 = g._R1 
                start = np.searchsorted(Ree, g._R0)
                Ree = np.concatenate([Ree[:start], g._Ree[3:]])
            else:
                start = np.searchsorted(Ree, g._R0)
                end = np.searchsorted(Ree, g._R1)
                Ree = np.concatenate([Ree[:start], g._Re[1:-1], Ree[end:]])
            N = len(Ree) - 5

        self._Radii = Radii
        self._cells = cells
        self._spacing = spacing

        self._R0 = R0
        self._R1 = R1 
        self._N = N 

        self._Ree = Ree
        self._Re = Ree[2:-2]

        self._setup_centers()
        self._setup_aux()

    def ASCII_header(self):
        """Write grid info header"""

        def fmt(arr): return json.dumps(np.array(arr).tolist())

        head = '# {} Radii: {}, cells: {}, spacing: {}'
        return head.format(self.__class__.__name__,
                           fmt(self._Radii), fmt(self._cells), self._spacing)

    def HDF5_attributes(self):
        """Class information for HDF5 headers"""
        def fmt(arr): return json.dumps(np.array(arr).tolist())
        return self.__class__.__name__, { "Radii" : fmt(self._Radii),
                                          "cells" : fmt(self._cells),
                                          "spacing" : self._spacing,
                                          }
        
    @staticmethod
    def from_string(string):
        """Read a MultiResolutionGrid from a string"""
        string = string.replace('# MultiResolutionGrid', '').strip()
        kwargs = {}
        args = [None, None]
        for item in string.split(','):
            key, val = [ x.strip() for x in item.split(':')]

            if   key == 'Radii':
                args[0] = np.array(json.loads(val))
            elif key == 'cells':
                args[1] = np.array(json.loads(val))
            elif key == 'spacing':
                kwargs[key] = val
            else:
                raise AttributeError("Error: Attribute {} for MultiResolutionGrid not "
                                     "known".format(key))
        return Grid(*args, **kwargs)

def from_file(filename):
    with open(filename) as f:
        for line in f:
            if not line.startswith('#'):
                raise AttributeError("Error: Grid type not found in header")
            elif "MultiResolutionGrid" in line:
                return Grid.from_string(line)
            elif "Grid" in line:
                return Grid.from_string(line)
            else:
                continue

def reduce(arr):
    """Reduce dimension of input array by one"""
    return (arr[1:] + arr[:-1])/2<|MERGE_RESOLUTION|>--- conflicted
+++ resolved
@@ -179,13 +179,6 @@
                 raise AttributeError("Error: Attribute {} for Grid not "
                                      "known".format(key))
         return Grid(*args, **kwargs)
-
-<<<<<<< HEAD
-=======
-def reduce(arr):
-    """Reduce dimension of input array by one"""
-    return (arr[1:] + arr[:-1])/2
->>>>>>> c95eb622
 
 class MultiResolutionGrid(Grid):
     """Grid-structure for multiple resolution grid.

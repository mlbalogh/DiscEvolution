from __future__ import print_function
import numpy as np
from scipy.interpolate import InterpolatedUnivariateSpline as ispline
from scipy.interpolate import UnivariateSpline as spline
from scipy.integrate import ode
from DiscEvolution.constants import *
from DiscEvolution.disc_utils import make_ASCII_header
from DiscEvolution.grid import reduce
<<<<<<< HEAD
=======
import scipy.optimize as sci
>>>>>>> c95eb622

################################################################################
# Planet collections class
################################################################################
class Planets(object):
    """Data for growing planets.

    Holds the location, core & envelope mass, and composition of growing
    planets.

    args:
        Nchem : number of chemical species to track, default = None
    """
    def __init__(self, Nchem=None):
        self.R  = np.array([], dtype='f4')
        self.M_core = np.array([], dtype='f4')
        self.M_env  = np.array([], dtype='f4')
        self.t_form = np.array([], dtype='f4')
        self.Mdot = np.array([], dtype='f4')
        self._R_capt  = np.array([], dtype='f4')

        self._N = 0

        if Nchem:
            self.X_core = np.array([[] for _ in range(Nchem)], dtype='f4')
            self.X_env  = np.array([[] for _ in range(Nchem)], dtype='f4')
        else:
            self.X_core = None
            self.X_env  = None
        self._Nchem = Nchem

    def add_planet(self, t, R, Mcore, Menv, X_core=None, X_env=None):
        """Add a new planet"""
        if self._Nchem:
            self.X_core = np.c_[self.X_core, X_core]
            self.X_env  = np.c_[self.X_env, X_env]

        self.R      = np.append(self.R, R)
        self.M_core = np.append(self.M_core, Mcore)
        self.M_env  = np.append(self.M_env, Menv)
        self._R_capt  = np.append(self._R_capt, 0)
        self.Mdot = np.append(self.Mdot,0)
        self.t_form = np.append(self.t_form, np.ones_like(Menv)*t)

        self._N += 1

    def append(self, planets):
        """Add a list of planets from another planet object"""
        self.add_planet(planets.t_form, planets.R,
                        planets.M_core, planets.M_env,
                        planets.X_core, planets.X_env)

    @property
    def M(self):
        return self.M_core + self.M_env

    @property
    def N(self):
        """Number of planets"""
        return self._N

    @property
    def chem(self):
        if self._Nchem is None:
            return False
        return self._Nchem > 0
    
    @property
    def R_capt(self):
        """Capture radius of the planet"""
        return self._R_capt

    def __getitem__(self, idx):
        """Get a sub-set of the planets"""
        sub = Planets(self._Nchem)      

        sub.R      = self.R[idx]
        sub.M_core = self.M_core[idx]
        sub.M_env  = self.M_env[idx]
        sub.t_form = self.t_form[idx]
        if self.chem:
            sub.X_core = self.X_core[...,idx]
            sub.X_env  = self.X_env[...,idx]

        try:
            sub._N = len(sub.R)
        except TypeError:
            sub._N = 1

        return sub

    def __iter__(self):
        for i in range(self.N):
            yield self[i]
    
################################################################################
# Accretion
################################################################################
class GasAccretion(object):
    """Gas giant accretion model of Bitsch et al (2015).

    Combines models from Piso & Youdin (2014) for accretion onto low mass
    envelopes and Machida et al (2010) for accretion onto massive envelopes.

    args:
        General:
           disc  : Accretion disc
           f_max : maximum accretion rate relative to disc accretion rate,
                   default=0.8

        Piso & Youdin parameters:
           f_py      : accretion rate fitting factor, default=0.2
           kappa_env : envelope opacity [cm^2/g], default=0.06
           rho_core  : core density [g cm^-3], default=5.5
    """
    def __init__(self, disc, f_max=0.8,
                 f_py=0.2, kappa_env=0.05, rho_core=5.5):

        # General properties
        self._fmax = f_max
        self._disc = disc

        # Piso & Youdin parameters
        self._fPiso = 0.1 * 1.75e-3 / f_py**2
        self._fPiso /= kappa_env * (rho_core/5.5)**(1/6.)
        # Convert Mearth / M_yr to M_E Omega0**-1
        self._fPiso *= 1e-6 / (2*np.pi)

        head = {"f_max"     : "{}".format(f_max),
                "f_py"      : "{}".format(f_py),
                "kappa_env" : "{} cm^2 g^-1".format(kappa_env),
                "rho_core"  : "{} g cm^-1".format(rho_core),
                }
        self._head = (self.__class__.__name__, head)

    def ASCII_header(self):
        """Get header details"""
        return make_ASCII_header(self.HDF5_attributes())

    def HDF5_attributes(self):
        """Class information for HDF5 headers"""
        return self._head

    def set_disc(self, disc):
        self._disc = disc
        self.update()

    def computeMdot(self, Rp, M_core, M_env):
        """Compute gas accretion rate.

        args:
            Rp     : radius, AU
            M_core : Core mass, Mearth
            M_env  : Envelope mass, Mearth

        returns:
            Mdot : accretion rate in Mearth per Omega0**-1
        """
        # Cache data:
        Mp = M_core + M_env
        
        # Piso & Youdin (2014) accretion rate:
        T81 = self._disc.interp(Rp, self._disc.T)/81
        Mdot_PY = self._fPiso * T81**-0.5 * M_core**(11/3.) / M_env
        
        # Machida+ (2010) accretion rate
        star = self._disc.star
        rH = star.r_Hill(Rp, Mp*Mearth/Msun)

        Sig = self._disc.interp(Rp, self._disc.Sigma_G)
        H   = self._disc.interp(Rp, self._disc.H)
        nu  = self._disc.interp(Rp, self._disc.nu)

        Om_k = star.Omega_k(Rp)
        
        # Accretion rate is the minimum of two branches, meeting at
        # rH/H ~ 0.3
        f = np.minimum(0.83 * (rH/H)**4.5, 0.14)

        
        # Convert to Mearth / AU**2
        Sig /= Mearth/AU**2

        Mdot_Machida = f * Om_k * Sig * H*H

        Mdot = np.where(M_core > M_env, Mdot_PY, Mdot_Machida)

        return np.minimum(Mdot, self._fmax * 3*np.pi*Sig*nu)

    def __call__(self, planets):
        """Compute gas accretion onto planets

        args:
             planets : planets object.

        returns:
            Mdot : accretion rate in Mearth per Omega0**-1
        """
        return self.computeMdot(planets.R, planets.M_core, planets.M_env)


    def update(self):
        """Update internal quantities after the disc has evolved"""
        pass
    
class PebbleAccretion(object):
    """Pebble accretion model of Bitsch+ (2015) with Bondi regime added.

    See also, Lambrechts & Johansen (2012) for Bondi regime, Morbidelli+ (2015) for Hill regime.
    """
    def __init__(self, disc):
        self.set_disc(disc)

    def ASCII_header(self):
        """Get header details"""
        return '# {}'.format(self.__class__.__name__)

    def HDF5_attributes(self):
        """Class information for HDF5 headers"""
        return self.__class__.__name__, {}

    def set_disc(self, disc):
        self._disc = disc
        self.update()
        
    def M_iso(self, R):
        """Pebble isolation mass."""
        h = self._disc.interp(R, self._disc.H) / R
        return 20. * (h/0.05)**3

    def M_transition(self, R, epsilon=None):
        """Compute the transition mass between Bondi and Hill Regimes.

        args:
            R : radius, AU
            epsilon : approximate power law scaling of pressure with radius

        returns:
            M_t : transition mass, Mearth
        """
        h = self._disc.interp(R, self._disc.H) / R
        
        if not epsilon is None:
            eta = 0.5 * h**2 * np.abs(epsilon)
        else:
            # Use a safe, noise free approximation here
            eta = - 0.5 * h*h * (-2.75)

        Om_k = self._disc.star.Omega_k(R)
        v_k = Om_k * R
        
        M_t = (1/3.)**0.5 * (eta*v_k)**3 / (G * Om_k) * Msun / Mearth
        return M_t
    
    def Mdot_Hill(self, Rp, Mp):
        """Compute the pebble accretion rate in the Hill regime, according to  Morbidelli+ (2015)"""
        # Cache local varibales
        disc = self._disc
        star = disc.star
        
        # Interpolate disc properites to planet location
        Hp    = disc.interp(Rp, disc.Hp[1])
        St    = disc.interp(Rp, disc.Stokes()[1])
        Sig_p = disc.interp(Rp, disc.Sigma_D[1])

        # Radius at which gravity of star takes over gravity of planet
        rH   = star.r_Hill(Rp, Mp*Mearth/Msun) 
        r_eff = rH * (St/0.1)**(1/3.)

        Sig_p /= Mearth / AU**2
        
        # Accretion rate in the limit Hp << rH
        Mdot = 2*np.minimum(rH*rH, r_eff*r_eff) * star.Omega_k(Rp) * Sig_p

        # 3D correction for Hp >~ r_H:
        # Replaces Sigma_p -> np.pi * rho_p * r_eff
        Mdot *= np.minimum(1, r_eff *(np.pi/8)**0.5 / Hp)

        return Mdot
    
    def Mdot_Bondi(self, Rp, Mp, epsilon):
        """Compute the pebble accretion rate in the Bondi regime, according to Lambretchs and Johansen (2012)."""
        # Cache local varibales
        disc = self._disc
        star = disc.star

        # Interpolate disc properites to planet location
        Hp    = disc.interp(Rp, disc.Hp[1])
        St    = disc.interp(Rp, disc.Stokes()[1])
        Sig_p = disc.interp(Rp, disc.Sigma_D[1])*(AU**2 / Mearth)

        # approximate relative velocity between pebbles and planet
        delta_v = epsilon * star.Omega_k(Rp) * Rp 

        r_B = G * Mp * (Mearth/Msun) / delta_v**2  

        # Find effective accretion radius
        tf = St/star.Omega_k(Rp)
        tB = r_B/delta_v
        r_d = r_B * (tB/tf)**(-0.5)

        rho_peb = Sig_p / (Hp * np.sqrt(2 * np.pi)) 

        # Find 3D to 2D transition mass for Bondi regime
        M_3D_to_2D = Hp * delta_v**2 * (tB/tf)**(0.5) / (G * Mearth/Msun)

        # compute mass accretion rate based on 2D or 3D regime
        Mdot = np.where(Mp < M_3D_to_2D,
            np.pi * rho_peb * r_d**2 * delta_v,
            2 * r_d * Sig_p * delta_v
        )

        return np.array(Mdot)

    def computeMdot(self, Rp, Mp):
        '''
        Calculate the pebble accretion rate.
    
        args :
             Rp : radius of planet in AU
             Mp : mass of planet in M_earth
        '''
        disc = self._disc

        # Interpolate disc properites to planet location
        St    = disc.interp(Rp, disc.Stokes()[1])
        epsilon = np.abs((np.diff(np.log(disc.P))) / (np.diff(np.log(disc.grid.Rc))))
        epsilon = np.insert(epsilon, 0, epsilon[0])  # Epsilon is approximately constant at small radii.
        epsilon = disc.interp(Rp, epsilon)

        M_transition = self.M_transition(Rp, epsilon)

        # compute mass accretion rate based on Bondi or Hill regime
        Mdot = np.where(Mp < (M_transition/(8 * St)), self.Mdot_Bondi(Rp, Mp, epsilon), self.Mdot_Hill(Rp, Mp))

        # Mdot=0 if planet mass is above pebble isolation mass
        return np.array(Mdot) * (Mp < self.M_iso(Rp))

    def __call__(self, planets):
        """Compute pebble accretion rate"""
        return self.computeMdot(planets.R, planets.M)

    def update(self):
        """Update internal quantities after the disc has evolved"""
        
        lgP = spline(np.log(self._disc.R), np.log(self._disc.P))
        self._dlgP = lgP.derivative(1)

class PlanetesimalAccretion(object):
    """
    Planetesimal accretion model based on Danti et al (2023).
    """
    def __init__(self, disc, gamma=None, rho_p=2, eta_ice=3, C_rg = None):
        if gamma is None:
            self._stirring = np.sqrt(disc.alpha)*disc.h
        else:
            self._stirring = gamma*np.ones_like(disc.R)
        self._rho_p = rho_p
        self._eta_ice = eta_ice
        if C_rg == None:
            self.C_rg = 0.1
        else:
            self.C_rg = C_rg
        self.set_disc(disc)
        self.dRdt = None

    def set_disc(self, disc):
        self._disc = disc

<<<<<<< HEAD
    def _R_phys(self,Mp):
        """
        Mp: Earth masses
        
        return: R_planetesimal in AU"""
        return (3/(4*np.pi*self._rho_p/Msun*AU**3)*Mp*Mearth/Msun)**(1/3)

    def relative_velocity(self, Rp = None):
        """Calculate planetesimal velocity relative to the gas
        
        Rp: Orbital radius at which to evaluate vrel"""
        
        disc = self._disc
        eta = - np.interp(Rp, reduce(disc.R), np.diff(disc.P) / disc.grid.dRc / reduce(disc.midplane_gas_density)) / disc.star.Omega_k(Rp)
        return np.sqrt((disc.star.v_k(Rp) * eta)**2 + np.interp(Rp,reduce(disc.R),(reduce(disc.v_drift[2]) - disc.gas.viscous_velocity(disc)))**2)
 
    def Reynolds(self, Rp, v = None):
        """
        Calculate the Reynolds number.
        
        Rp: Protoplanet radius (in AU)
        Mp: Protoplanet mass (in solar masses)
=======
    def relative_velocity(self):
        """Calculate planetesimal velocity relative to the gas"""
        disc = self._disc
        eta = - np.diff(disc.P) / disc.grid.dRc / reduce(disc.midplane_gas_density * disc.Omega_k)
        return np.sqrt((reduce(disc.star.v_k(disc.R) ) * eta)**2 + (reduce(disc.v_drift[2]) - disc.gas.viscous_velocity(disc))**2)
        # Double check v_drift
>>>>>>> c95eb622

    def Reynolds(self):
        """Calculate the Reynolds number."""
        disc = self._disc
<<<<<<< HEAD
        if v is None:
            v = self.relative_velocity(Rp) 
        nu = (disc.visc_mol*Omega0*AU) / (disc.midplane_density*AU**3)
        Re = v * disc.interp(Rp,disc.R_planetesimal / nu)
        return Re
    
    def Mach(self,Rp,v = None):
        """
        Calculate the Mach number.
        
        Rp: Protoplanet radius (in AU)
        Mp: Protoplanet mass (in solar masses)

        return: Mach number
        """
        if v is None:
            v = self._self.relative_velocity(Rp) 
    
        c_s = self._disc.cs

        Ma = v / self._disc.interp(Rp,c_s)
=======
        v = self.relative_velocity()
        nu = disc.nu
        nu = (disc.visc_mol*Omega0*AU) / (disc.midplane_density*AU**3)
        Re = v * reduce(disc.R_planetesimal / nu)
        return Re

    def Mach(self):
        """Calculate the Mach number."""
        v = self.relative_velocity()

        c_s = self._disc.cs

        Ma = v / reduce(c_s)
>>>>>>> c95eb622
        return Ma

    def drag_coeff(self,Rp = None):
        """
        Calculate the drag coefficient given by Podolak et al. (1988).
        """
        vrel = self.relative_velocity(Rp)
        Ma = self.Mach(Rp,vrel)
        Re = self.Reynolds(Rp,vrel)
     
        drag_coeff = np.zeros_like(Ma)

        # Calculate the drag coefficient for the different regimes
        # Apply conditions: Ma < 1 and Re < 10^3
        condition = (Ma < 1) & (Re < 1e3) & (Re > 1)
        drag_coeff[condition] = 6 / np.sqrt(Re[condition])

        # Apply conditions: Ma < 1 and 10^3 < Re < 10^5
        condition = (Ma < 1) & (Re >= 1e3) & (Re < 1e5)
        drag_coeff[condition] = 0.2

        # Apply conditions: Ma < 1 and Re > 10^5
        condition = (Ma < 1) & (Re >= 1e5)
        drag_coeff[condition] = 0.15

        # Apply conditions: Ma > 1 and Re < 1e3
        condition = (Ma >= 1) & (Re < 1e3)
        drag_coeff[condition] = 1.1 - np.log10(Re[condition])/6

        # Apply conditions: Ma > 1 and Re > 10^3
        condition = (Ma >= 1) & (Re >= 1e3)
        drag_coeff[condition] = 0.5

        return drag_coeff

    def R_p_out(self, Rp, Mp):
        """Calculate the protoplanet's outer radius.
        
        args:
            Rp: Protoplanet heliocentric radius (in AU)
            Mp: Protoplanet mass (in Earth masses)
        """
        disc = self._disc
        star = disc.star

        rH   = star.r_Hill(Rp, Mp*Mearth/Msun)
        c_s  = disc.interp(Rp, disc.cs)
        M_p  = Mp * Mearth / Msun

        return M_p / (c_s*c_s + (M_p / (0.25 * rH)))
    
    def R_captr_attached(self, Rp, Mp):
        """
        Calculate the protoplanet capture radius 
        according to Valletta & Helled (2021).
        
        args:
            Rp: Protoplanet heliocentric radius (in AU)
            Mp: Protoplanet mass (in Earth masses)
        """
        disc    = self._disc
        star    = disc.star

        rH      = star.r_Hill(Rp, Mp*Mearth/Msun)
<<<<<<< HEAD
        D       = self.drag_coeff(Rp)
        R_pla   = disc.R_planetesimal
        rho_p   = self._rho_p # disc._rho_s
        
=======
        D       = np.interp(Rp, reduce(disc.R), self.drag_coeff())
        R_pla   = disc.R_planetesimal
        rho_p   = 2

>>>>>>> c95eb622
        # Convert Mp to solar masses for calculations
        Mp_solar_masses     = Mp * Mearth / Msun

        # Planet outer radius
        R0      = self.R_p_out(Rp, Mp)

        # Outer density and pressure of planet envelope (equation 4)
        # Interpolate the disc properties and assume value 
<<<<<<< HEAD
        #   to be outermomst envelope value
        P0      = disc.interp(Rp, disc.P)
        rho0    = disc.interp(Rp, disc.midplane_density)


        # Calculate alpha parameter (equation 5) ## Different alpha than viscous
        alpha   = Mp_solar_masses * rho0 / (P0 * R0)
        
        # Calculate rho_star (equation 8) # NOT rho of central star
        rho_star = 2 * R_pla * rho_p / (3 *  D * rH)
=======
        # to be outermomst envelope value
        P0      = disc.interp(Rp, disc.P)
        rho0    = disc.interp(Rp, disc.midplane_density)

        # Calculate alpha parameter (equation 5)
        #alpha   = G * M_p * rho0 / (P0 * R0)
        alpha   = Mp_solar_masses * rho0 / (P0 * R0)
        
        # Calculate rho_star (equation 8) # NOT rho of central star
        rho_star = 2 * R_pla * rho_p / (3 * D * rH)
>>>>>>> c95eb622

        # Calculate capture radius (equation 7)
        R_capt  = R0 / (1 + (1/alpha) * np.log10(rho_star/rho0))
    
        return R_capt
    
    def R_capt(self, Rp, Mp):
        """
        Calculate the protoplanet capture radius.
        
        Rp: Protoplanet radius (in AU)
        Mp: Protoplanet mass (in Earth masses)

        return: Protoplanet capture radius
        """
        # if attached M_Z < M_H-He
        R_captr = self.R_captr_attached(Rp, Mp)
        self._R_captr = R_captr

        return R_captr

    def f_g(self, Rp):
        """ Calculate the surface density scaling factor between our disc and the MMSN
        
        Rp: Protoplanet location (in AU)
        
        Return: Ratio of disc sigma to MMSN sigma"""
        mmn_ref = 2400 * (Rp)**(-1.5)
        
        # Calculate normalized gas surface density
        Sigma_G = self._disc.interp(Rp, self._disc.Sigma_G)
        fg = Sigma_G / mmn_ref
        return fg

    def inclination(self, Rp):
        """
        Calculate the planetesimal population inclination.
        
        Parameters:
        Rp: Orbital radius (in AU)
        
        Returns:
        Planetesimal inclination (in radians)
        """
        disc = self._disc

        gamma = disc.interp(Rp,self._stirring) 
        
        # Convert minimum mass solar nebula reference density to g/AU^2
        # Original: 2.4e4 kg/m^2 * (r/AU)^-1
<<<<<<< HEAD
        fg = self.f_g(Rp)
        
        R_pla = disc.R_planetesimal  # in AU
        rho_p = self._rho_p

        # Calculate edrag using equation 10
        i0 = 0.23 * ((fg) * (gamma**2) * (R_pla*AU/1e5/1.0) * (rho_p/(3.0)))**(1/3) * (Rp/1.0)**(11/12)
        #i0 = 0.013*fg**(1/3) * (gamma/1e-4)**(2/3) * (Rp/(50e5/AU) * rho_p/(2*10**6))
    
=======
        mmn_ref = 2400 * (Rp)**(-1.5)   # in g/AU^2 ##cm^2? ###do I need conversion?
        
        # Calculate normalized gas surface density
        Sigma_G = disc.interp(Rp, disc.Sigma_G)
        fg = Sigma_G / mmn_ref
        
        R_pla = disc.R_planetesimal  # in km
        #rho_p = disc._rho_s  # in g/cm^3
        rho_p = 2

        # Calculate edrag using equation 10
        i0 = 0.23 * (fg**(1/3)) * (gamma**(2/3)) * \
            (R_pla*AU/1e5/1.0)**(1/3) * \
            (rho_p/(3.0))**(1/3) * \
            (Rp/1.0)**(11/12)
        #i0 = 0.013*fg**(1/3) * (gamma/1e-4)**(2/3) * (Rp/(50e5/AU) * rho_p/(2*10**6))

>>>>>>> c95eb622
        return i0

    def computeAccEff(self, Rp, Mp, dRdt):
        """
        Calculate the planetesimal accretion efficiency.

        Rp: Protoplanet orbital radius (in AU)
        Mp: Protoplanet mass (in Earth masses)
        dRdt: Protoplanet migration rate

        return: Planetesimal accretion efficiency
        """
        disc = self._disc
        star = disc.star
<<<<<<< HEAD
        
        rH   = star.r_Hill(Rp, Mp*Mearth/Msun)
        h_p = rH/Rp
        R_captr = self.R_capt(Rp, Mp)
        #R_captr = (3/(4*np.pi*2*AU**3/Mearth)*Mp)**(1/3)
        R_captr /= rH # capture used instead of physical
        
        #R_p = (Mp*Mearth / (4/3*np.pi*rho_p))**(1/3) / AU
        i0 = self.inclination(Rp) / h_p
        #i0 = 0.001*np.ones_like(Rp)

        T_k = (2*np.pi) / star.Omega_k(Rp) # Orbital period in 2pi*years

=======

        rH   = star.r_Hill(Rp, Mp*Mearth/Msun)
        h_p = rH/Rp
        R_captr = self.R_capt(Rp, Mp)
        R_captr /= rH # capture used instead of physical
        rho_p = 2
        #R_p = (Mp*Mearth / (4/3*np.pi*rho_p))**(1/3) / AU
        i0 = self.inclination(Rp) / h_p

        T_k = (2*np.pi) / star.Omega_k(Rp) # Orbital period in 2pi*years
        
>>>>>>> c95eb622
        alpha_pla = 2.5 * np.sqrt(R_captr / (1 + 0.37 * i0*i0 / R_captr))
        beta_pla = 0.79 * (1 + 10 * i0*i0)**(-0.17)

        #tau_mig = R_p / np.abs(dRdt) * (rH*rH / T_k)
        #tau_mig = tau_mig / rH # Normalize to Hill radius

        tau_mig = Rp/np.abs(dRdt) * (h_p**2/T_k)

        b_p = 1 / tau_mig # migration speed

        # Calculate the accretion efficiency
        acc_eff = alpha_pla * b_p ** (beta_pla - 1)
        
        return acc_eff, R_captr

<<<<<<< HEAD
    def computeMdotMigration(self, Rp, Mp, dRdt):
=======
    def computeMdot(self, Rp, Mp, dRdt):
>>>>>>> c95eb622
        """
        Compute the planetesimal accretion rate in the case of migration.
        
        Rp: Protoplanet radius (in AU)
        Mp: Protoplanet mass (in Earth masses)

        return: Planetesimal accretion rate
        """
        disc = self._disc
        Sigma_pla = disc.interp(Rp, disc.Sigma_D[2])
<<<<<<< HEAD
        
        acc_eff = self.computeAccEff(Rp, Mp, dRdt)
        R_captr = acc_eff[1]
        acc_eff_Rp = acc_eff[0]

        # Calculate the planetesimal accretion rate
        Mdot = 2 * np.pi * Rp * (-dRdt) * Sigma_pla * acc_eff_Rp / Mearth * AU**2
        self.dRdt = dRdt
        return Mdot

    def eq_eccentricity_kokubo(self, Rp, Mp, b_tilde = 10):
        """
        Calculate the equilibrium eccentricity of planetesimals based on kokubo et al (2002). Not currently used.
        
        Rp: Protoplanet location (in AU)
        Mp: Protoplanet mass (in Earth masses)
        rho_p: planetesimal solid density, set to 2 from kokubo et al
        b: planetary separation, scaled by hill radius. default 10 from kokubo, could be set based on actual locations
=======
        acc_eff_Rp, R_captr = self.computeAccEff(Rp, Mp, dRdt)

        # Calculate the planetesimal accretion rate
        #Mdot = 2 * np.pi * Rp * r_dot * Sigma_pla * acc_eff_Rp
        Mdot = 2 * np.pi * Rp * np.abs(dRdt) * Sigma_pla * acc_eff_Rp / Mearth * AU**2
>>>>>>> c95eb622

        Return: Relative velocity """

<<<<<<< HEAD
        #b_tilde = 1e-4/(self._disc._star.r_Hill(Rp,Mp)*2**(1/3))
        disc = self._disc
        D = self.drag_coeff(Rp)
        rho_g = disc.interp(Rp,disc.midplane_density)
        rho_p = self._rho_p
        m_planetesimal = 4/3*np.pi*(disc.R_planetesimal*AU)**3*rho_p
        e_eq = 5.6*(m_planetesimal/10**23*(rho_p/2)**2)**(1/15) * (b_tilde/10*D*rho_g/(2*10**-9)*Rp)**(-1/5)
        return e_eq*disc.star.r_Hill(Rp,Mp*Mearth/Msun)

    def eq_eccentricity_ida2008(self, Rp, r_pltsml = None, iceline = 4):
        """
        Calculate the equilibrium eccentricity of planetesimals based on ida et al (2008).
        This model only uses turbulent stirring
        
        Rp: Protoplanet location (in AU)
        r_pltsml: Planetesimal radius (AU)
        iceline: Ice line location (AU)

        return: equilibrium eccentricity from turbulent excitation"""
        disc = self._disc
        if r_pltsml == None:
            r_pltsml = disc.R_planetesimal
    
        eta_ice_arr = np.ones_like(Rp)
        eta_ice_arr[Rp < iceline] *= self._eta_ice # Where iceline is? Assuming 4 AU for now
        Sigma_D_MMSN = 10*eta_ice_arr*Rp**(-3/2)
        f_d = disc.interp(Rp,disc.Sigma_D.sum(0))/Sigma_D_MMSN #planetesimals included?
        f_g = self.f_g(Rp)
        gamma = disc.interp(Rp,self._stirring)
        
        rho_p = self._rho_p
    
        e_tidal = 24 * f_g**0.5 * gamma * ((r_pltsml*AU/1e5/10**3)**3*rho_p/3)**-0.5 * (Rp)**(3/4)
        e_drag = 0.23 * f_g**(1/3) * gamma**(2/3) * (r_pltsml/(10**5/AU)*rho_p/3)**(1/3) * Rp**(11/12)
        e_coll = 3.6 * f_g * (f_d * eta_ice_arr)**-0.5 * gamma * (r_pltsml/(10**5/AU))**0.5 * (rho_p/3)**(5/6) * Rp**(5/4)
        if False:
            if e_tidal[0] < e_drag[0] and e_tidal[0] < e_coll[0]:
                print("Tidal")
            elif e_drag[0] < e_tidal[0] and e_drag[0] < e_coll[0]:
                print("Drag")
            else:
                print("Collisional")
        min = np.min((e_tidal,e_drag,e_coll),axis=0)
        if True in (min>1) and False:
            print("pause")
        return min
    
    def eq_eccentricity_makino1993(self, Rp, Mp):
        """
        Compute the equilibrium eccentricity of planetesimals according to Ida and Makino (1993).
        In this model, turbulent stirring is neglected.
        
        Rp: Protoplanet location (in AU)
        Mp: Protoplanet mass (in Earth masses)
         
        return: equilibrium eccentricity """
        disc = self._disc
        m_planetesimal = 4/3*np.pi*(disc.R_planetesimal*AU)**3*disc._rho_s
        
        # eccentricity excited by planetesimal-planetesimal interaction
        em_mm = 20*(m_planetesimal/1e23)**(-1/15)*(Rp)**(9/20)*(2*m_planetesimal/Msun/(3*disc.star.M))**(1/3)
        
        # eccentricity excited by protoplanet-planetesimal interaction
        em_Mm = 6*(m_planetesimal/1e23)**(1/18)*(Rp)**(7/24)*((Mp*Mearth/Msun+m_planetesimal/Msun)/3*disc.star.M)**(1/3)
        return np.max((em_Mm,em_mm),axis=0)
    
    def eq_eccentricity_jiu2020(self,Rp,Mp):
        """ Calculate equilibrium eccentrity from Jiu and Li (2020). Here a 
        rather haphazard formula for surface density of large bodies is used.
        Not currently used anywhere."""
        disc = self._disc
        Sigma_M = Mp/(4/3*np.pi*disc.star.r_Hill(Rp,Mp)**2)*Mearth/Msun
        m_pltsml = 4/3*np.pi*disc._rho_s*AU**3/Msun*disc.R_planetesimal**3
        e_m = (8*3*m_pltsml*Mp*Mearth/Msun*Sigma_M*Rp/(self.drag_coeff(Rp)*disc.interp(Rp,disc.midplane_density)*AU**3/Msun*disc.R_planetesimal**2*disc.star.M**2))**(1/5)
        return e_m
    
    def compute_v_ran(self, Rp, Mp):
        """
        Calculate the relative velocity between the protoplanet and the planetesimals
        
        Rp: Protoplanet location (in AU)
        Mp: Protoplanet mass (in Earth masses)

        return: Relative velocity"""
        disc = self._disc
        r_H = disc.star.r_Hill(Rp,Mp*Mearth/Msun)
       
        #e_eq = self.eq_eccentricity_kokubo(Rp,Mp)
        e_eq = self.eq_eccentricity_ida2008(Rp)
        e_eq_2 = self.eq_eccentricity_makino1993(Rp,Mp)
        v_disp = np.max((e_eq,e_eq_2),axis=0) * disc.star.v_k(Rp)

        return v_disp

    def P_geo_col(self, Rp, Mp):
        """
        Geometric accretion rate from Ormel et al (2010). Coded for completion but it seems like the last approximation
        listed in the appendix is sufficient. Not currently used.
        """
        disc = self._disc
        r_H = disc.star.r_Hill(Rp,Mp*Mearth/Msun)
        a_p = self._R_phys(Mp)/r_H
        St = disc.interp(Rp,disc.Stokes(Sigma = disc.Sigma_D[2], size=disc.R_planetesimal*AU))

        v_hw = - np.interp(Rp, reduce(disc.R), np.diff(disc.P) / disc.grid.dRc / reduce(disc.midplane_gas_density))/disc.star.Omega_k(Rp) * disc.star.v_k(Rp) ### eta * Omega_k
        zeta = v_hw / (r_H*disc.star.Omega_k(Rp))
        
        P_geo = 4*a_p*zeta*St/(1 + St**2)*np.sqrt(1 + (3*a_p*(1+St**2)+4*zeta)**2/(8*St*zeta)**2)
        P_geo_col = P_geo * r_H**2 * disc.star.Omega_k(Rp)
        return P_geo_col
    
    def R_acc(self, Rp):
        """
        Compute the minimum physical radius of planetesimals 
        that allows for accretion. Not tested or used currently.
        """
        return 5.2*10**2 * np.sqrt(self.f_g(Rp)) * (self._stirring**3/10) * (self._rho_p/3)**(-5/12) * Rp**(3/8) * 1e5/AU

    def planetesimal_iso_mass(self, Rp):
        """
        Planetesimal isolation mass when neither planetesimals nor protoplanets are migrating
        
        Rp: Protoplanet location (AU)

        return: Planetesimal isolation mass (Earth masses)"""
        return 0.1*(self._disc.interp(Rp,self._disc.Sigma_D[2])/5)**1.5 * (Rp)**3 * (self._disc.star.M)**-0.5

    def m_olig(self,Rp,Mp):
        """
        Transition mass from runaway to oligarchic growth as per Ormel at al (2010): a new criterion for oligarchic growth)
        
        Rp: Protoplanet radius (in AU)
        Mp: Protoplanet mass (in Earth masses)
        """
        return 4/3*np.pi*self._rho_p/Mearth*AU**3*(580*(self.C_rg/0.1 * self._disc.R_planetesimal*AU/1e5/10)**(3/7)*(Rp/4)**(5/7)*self._disc.interp(Rp,self._disc.Sigma_D[2]/3)**(2/7)*1e5/AU)**3

    def m_olig_addition(self,Rp_mesh,Mp_mesh):
        """
        Returns the point at which """
        r_physical = self._R_phys(Mp_mesh)
        v_rel = np.array([self.compute_v_ran(Rp_mesh[i],Mp_mesh[i]) for i in range(len(Rp_mesh))])
        v_esc_sqrd = 2*Mp_mesh*Mearth/Msun/r_physical
        transition = 1 > v_esc_sqrd/v_rel**2
        return transition

    def computeMdotTwoPhase(self, Rp, Mp, dRdt=None):
        """
        Compute the planetesimal accretion rate in the absence of migration.
        
        Rp: Protoplanet radius (in AU)
        Mp: Protoplanet mass (in Earth masses)

        return: Planetesimal accretion rate (Earth masses/code time unit)
        """
        disc = self._disc
        
        disc._v_drift = np.concat((disc.v_drift,[np.zeros_like(disc.v_drift[1])]))
        
        # Reduce scope of calculation to planets below the isolation mass
        m_iso = self.planetesimal_iso_mass(Rp)
        filter = Mp < m_iso
        Rp_grow = Rp[filter]
        Mp_grow = Mp[filter]
        Sigma_pla = disc.interp(Rp_grow,disc.Sigma_D[2])

        r_physical = self._R_phys(Mp_grow)

        # Obtain random velocity between protoplanet and planetesimals
        v_rel = self.compute_v_ran(Rp_grow,Mp_grow)

        v_esc_sqrd = 2*Mp_grow*Mearth/Msun/r_physical
        Mdot = np.zeros_like(Rp,dtype=np.float64)
        if True:
            # Compute Mdot from random velocity
            Mdot[filter] = (np.pi*disc.star.Omega_k(Rp_grow)*Sigma_pla/Msun*AU**2*r_physical**2*(1 + v_esc_sqrd/v_rel**2))*Msun/Mearth
        else: # Calculates Mdot from timescales of Ormel et al (2010): a new criterion for the transition to oligarchic growth, not currently in use
            filter_oli = self.m_olig(Rp,Mp) < Mp

            # Runaway Mdot from formula
            #Mdot_run = (2*np.pi*disc.star.Omega_k(Rp_grow)*Sigma_pla/Msun*AU**2*r_physical*Mp_grow*Mearth/Msun/(v_rel**2))*Msun/Mearth
            #Mdot[filter*np.invert(filter_oli)] = Mdot_run[np.invert(filter_oli)[filter]]
            
            # runaway timescale from Ormel transition/drazkowska
            tau_rg = 0.1*self._rho_p*disc.R_planetesimal*AU / (disc.star.Omega_k(Rp_grow) * disc.interp(Rp_grow,disc.Sigma_D[2]))
            
            # runaway timescale from Ormel gas paper (approx and exact)
            #tau_rg = 4*np.pi/9*self._rho_p*r_physical*AU / (disc.star.Omega_k(Rp_grow) * disc.interp(Rp_grow,disc.Sigma_D[2]))
            #tau_rg = Mp_grow/(self.P_geo_col(Rp_grow,Mp_grow)*Sigma_pla/Mearth*AU**2)
           
            # Runaway mdot from timescales
            Mdot[filter*np.invert(filter_oli)] = Mp_grow[np.invert(filter_oli)[filter]]/tau_rg[np.invert(filter_oli)[filter]]

            # Oligarchic Mdot from formula
            #v_rel = self.eq_eccentricity_makino1993(Rp_grow,Mp_grow)*disc.star.v_k(Rp_grow)
            #Mdot_oli = (np.pi*disc.star.Omega_k(Rp_grow)*Sigma_pla/Msun*AU**2*r_physical**2)*Msun/Mearth *v_esc_sqrd/v_rel**2
            #Mdot[filter*filter_oli] = Mdot_oli[filter_oli[filter]]

            # oligarchic timescale jiu and li
            #tau_oli = self.eq_eccentricity_makino1993(Rp_grow,Mp_grow)**2*Rp_grow**2*disc.star.Omega_k(Rp_grow)/(2*np.pi*Sigma_pla*AU**2/Msun*r_physical)
            #tau_oli = Mp_grow/(np.pi*disc.star.Omega_k(Rp_grow)*Sigma_pla/Msun*AU**2*r_physical**2*(1 + v_esc_sqrd/v_rel**2)*Msun/Mearth)

            # oligarcic timescale ormel (gas)
            #tau_oli = 4*np.pi/9*self._rho_p*r_physical*AU / (disc.star.Omega_k(Rp_grow) * disc.interp(Rp_grow,disc.Sigma_D[2]))
           
            # oligarchic timescale ormel (transition)
            C = 3
            v_H = disc.star.r_Hill(Rp_grow,Mp_grow*Mearth/Msun)*disc.star.Omega_k(Rp_grow)
            tau_oli = 2/(9*C)*((self.eq_eccentricity_makino1993(Rp_grow, Mp_grow)*disc.star.v_k(Rp_grow))/v_H)**2*r_physical**2*self._rho_p*AU**3/Msun/(disc.star.r_Hill(Rp_grow,Mp_grow*Mearth/Msun)*Sigma_pla*AU**2/Msun*disc.star.Omega_k(Rp_grow))

            # oligarchic Mdot from timescales
            Mdot[filter*filter_oli] = Mp_grow[filter_oli[filter]]/tau_oli[filter_oli[filter]]
            
        return Mdot

    def computeMdot(self, Rp, Mp, dRdt=None):
        """
        Compute the planetesimal accretion rate in migrating and nonmigrating cases.
        
        Rp: Protoplanet radius (in AU)
        Mp: Protoplanet mass (in Earth masses)
        dRdt: Migration rate (AU/code time)

        return: Planetesimal accretion rate (Earth masses/code time)
        """
        Mdot = 0
        if dRdt is None:
            dRdt = np.zeros_like(Rp)
        if (dRdt < 0).any():
            Mdot = self.computeMdotMigration(Rp, Mp, dRdt)
        else:
            Mdot = self.computeMdotTwoPhase(Rp, Mp)

        return Mdot 
    
=======
>>>>>>> c95eb622
    def update(self):
        """Update internal quantities after the disc has evolved"""
        pass


################################################################################
# Migration
################################################################################

def _GK(p):
    gk0 = 16/25.

    f1 = gk0*p**1.5
    f2 = 1 - (1-gk0)*p**-(8/3.)

    return np.where(p < 1, f1, f2)


def _F(p):
    return 1 / (1 + (p/1.3)**2)




# Linblad torque
def _linblad(alpha, beta):
    return -2.5 - 1.7*beta + 0.1*alpha

# Linear co-rotation torques
def _cr_baro(alpha):
    return 0.7 * (1.5 - alpha)

def _cr_entr(alpha, beta, gamma):
    return (2.2 - 1.4/gamma) * (beta - (gamma-1)*alpha)

# Non-linear horse-shoe drag torques
def _hs_baro(alpha):
    return 1.1 * (1.5 - alpha)

def _hs_entr(alpha, beta, gamma):
    return 7.9 *(beta - (gamma-1)*alpha) / gamma

_k0 = np.sqrt(28 / (45 * np.pi))
def _K(p):
    return _GK(p/_k0)

_g0 = np.sqrt(8 / (45 * np.pi))
def _G(p):
    return _GK(p/_g0)


class TypeIMigration(object):
    """Type 1 Migration model of Paardekooper et al (2011)

    Only implemented for sofenting the default sofetning parameter b/h=0.4

    args:
        disc  : accretion disc model
        gamma : ratio of specific heats, default=1.4
        M     : central mass, default = 1
    """
    def __init__(self, disc, gamma=1.4):
        self._gamma = gamma

        #Tabulate gamma_eff to avoid underflow/overflow
        self._Q_tab = np.logspace(-2, 2, 100)
        self._gamma_eff_tab = self._gamma_eff(self._Q_tab)

        self.set_disc(disc)

    def ASCII_header(self):
        return '# {} gamma: {}'.format(self.__class__.__name__,
                                       self._gamma)
    def HDF5_attributes(self):
        """Class information for HDF5 headers"""
        return self.__class__.__name__, { "gamma" : "{}".format(self._gamma) }

    def set_disc(self, disc):
        self._disc = disc
        self.update()

    def update(self):
        """Update internal quantities after the disc has evolved"""
        disc = self._disc
        
        lgR = np.log(disc.R)
        # Horibble hack to smooth out artifacts?
        _lgSig = ispline(lgR, np.log(disc.Sigma))
        _lgT   = ispline(lgR, np.log(disc.T))

        self._dlgSig = _lgSig.derivative(1)
        self._dlgT   = _lgT.derivative(1)

    # Fitting functions

    def _gamma_eff(self, Q):
        """Effective adiabatic index"""
        Qg = Q*self._gamma
        Qg2 = Qg*Qg
        gm1 = self._gamma-1
        
        f1 = 2*np.sqrt((Qg2 + 1)**2 - 16*Q*Q*gm1)
        f2 = 2*Qg2-2

        return 2*Qg / (Qg + 0.5*np.sqrt(f1 + f2))

    def gamma_eff_tab(self, Q):
        """Effective adiabatic index, tabulated"""
        return np.interp(Q, self._Q_tab, self._gamma_eff_tab)
        
    def compute_torque(self, Rp, Mp):
        """Compute the torques acting on a planet driving Type I migration"""
        disc = self._disc
        star = disc.star
        
        # Interpolate the disc properties
        lgR = np.log(Rp)
        alpha = -self._dlgSig(lgR)
        beta  = -self._dlgT(lgR)

        h     = disc.interp(Rp, disc.H) / Rp
        Sigma = disc.interp(Rp, disc.Sigma)
        nu    = disc.interp(Rp, disc.nu)
        Pr    = disc.interp(Rp, disc.Pr)

        Om_k = star.Omega_k(Rp)
        
        Xi = nu/Pr
        Q = 2*Xi/(3*h*h*h*Rp*Rp*Om_k)
        g_eff = self.gamma_eff_tab(Q)
        
        q_h = (Mp*Mearth/(star.M*Msun)) / h

        jp = Om_k*Rp*Rp
        Om_kr_2 = jp*jp

        # Convert from g cm^-2 AU**4 Omega0**2 to Mearth AU**2 Omega0**2
        norm  = q_h*q_h*Sigma*Om_kr_2 / g_eff
        norm *= AU**2/Mearth
        
        # Compute the scaling factors
        k = jp / (2*np.pi * nu)
        x = (1.1 / g_eff**0.25) * np.sqrt(q_h)

        pnu = 2*np.sqrt(k*x*x*x)/3
        pXi = 3*pnu*np.sqrt(Pr)/2

        Fnu, Gnu, Knu = _F(pnu), _G(pnu), _K(pnu)
        FXi, GXi, KXi = _F(pXi), _G(pXi), _K(pXi)
        
        torque = (_linblad(alpha, beta) +
                  _hs_baro(alpha) * Fnu * Gnu +
                  _cr_baro(alpha) * (1 - Knu) +
                  _hs_entr(alpha, beta, g_eff) * Fnu * FXi * np.sqrt(Gnu*GXi) +
                  _cr_entr(alpha, beta, g_eff) * np.sqrt((1-Knu)*(1-KXi)))


        return norm*torque

    def migration_rate(self, Rp, Mp):
        """Migration rate, dRdt, of the planet"""
        J = Mp*Rp*self._disc.star.v_k(Rp)
        return 2 * (Rp/J) * self.compute_torque(Rp, Mp)
    
    def __call__(self, planets):
        """Migration rate, dRdt, of the planet"""
        return self.migration_rate(planets.R, planets.M)
    

    
class TypeIIMigration(object):
    """Giant planet migration. Uses relation of Baruteau et al (2014)
    """
    def __init__(self, disc):
        self._disc = disc

    def ASCII_header(self):
        """Generate ASCII header string"""
        return '# {}'.format(self.__class__.__name__)

    def HDF5_attributes(self):
        """Class information for HDF5 headers"""
        return self.__class__.__name__, {}

    def set_disc(self, disc):
        self._disc = disc
        self.update()

    def migration_rate(self, Rp, Mp):
        """Migration rate, dR/dt, of the planet"""
        disc = self._disc
        
        Sigma = disc.interp(Rp, disc.Sigma)
        nu    = disc.interp(Rp, disc.nu)

        Sigma *= AU**2/Mearth

        t_mig = Rp*Rp/nu * np.maximum(Mp /(4*np.pi*Sigma*Rp*Rp), 1)

        return - Rp / t_mig
        
    def __call__(self, planets):
        """Migration rate, dRdt, of the planet"""
        return self.migration_rate(planets.R, planets.M)

    def update(self):
        """Update internal quantities after the disc has evolved"""
        pass

################################################################################
# Combined models
################################################################################
    
class CridaMigration(object):
    """Migration by Type I and Type II with a switch based on the Crida &
    Morbidelli (2007) gap depth criterion.

    args:
        disc  : accretion disc model
        gamma : ratio of specific heats, default=1.4
    """
    def __init__(self, disc, gamma=1.4):
        self._typeI  = TypeIMigration(disc, gamma=gamma)
        self._typeII = TypeIIMigration(disc)
        self._disc = disc

    def ASCII_header(self):
        head = '# {} \n#\t{}\n#\t{}'.format(self.__class__.__name__,
                                            self._typeI.ASCII_header()[1:],
                                            self._typeII.ASCII_header()[1:])
        return head

    def HDF5_attributes(self):
        """Class information for HDF5 headers"""
        return self.__class__.__name__, dict([self._typeI.HDF5_attributes(),
                                              self._typeII.HDF5_attributes()])

    def set_disc(self, disc):
        self._typeI.set_disc(disc)
        self._typeII.set_disc(disc)

        self._disc = disc


    def migration_rate(self, Rp, Mp):
        """Compute migration rate"""
        disc = self._disc
        star = disc.star
        
        vr_I  = self._typeI.migration_rate(Rp, Mp)
        vr_II = self._typeII.migration_rate(Rp, Mp)

        Me = Mp*Mearth/Msun
        q = Me / star.M
        rH = star.r_Hill(Rp, Mp)
        nu = disc.interp(Rp, disc.nu)
        H  = disc.interp(Rp, disc.H)

        Re = Rp * star.v_k(Rp) / nu

        P = np.maximum(0.75*H/rH + 50/(q*Re), 0.541)

        fP = np.where(P < 2.4646, 0.25*(P-0.541), 1 - np.exp(-P**0.75/3))

        return fP*vr_I + (1-fP)*vr_II


    def __call__(self, planets):
        """Compute migration rate"""
        return self.migration_rate(planets.R, planets.M)

    def update(self):
        """Update internal quantities after the disc has evolved"""
        self._typeI.update()
        self._typeII.update()
        
    
        
class Bitsch2015Model(object):
    """Pebble accretion + Gas accretion planet formation model based on
    Bisch et al (2015).

    The model is composed of the Hill branch pebble accretion along with
    gas envelope accretion.

    args:
        disc     : accretion disc model
        pb_gas_f : fraction of pebble accretion rate that arrives as gas,
                   default=0.1
        migrate  : Whether to include migration, default=True
        planetesimal_accretion : Whether to include planetesimal accretion, 
                   default=False
        **kwargs : arguments passed to GasAccretion object
    """
<<<<<<< HEAD
    def __init__(self, disc, pb_gas_f=0.1, migrate=True, pebble_acc = True, planetesimal_acc = False, **kwargs):
=======
    def __init__(self, disc, pb_gas_f=0.1, migrate=True, pebble_accretion=True, gas_accretion=True, planetesimal_accretion=False, **kwargs):
>>>>>>> c95eb622

        self._f_gas = pb_gas_f
        self._disc = disc
        
<<<<<<< HEAD
        self._gas_acc = GasAccretion(disc, **kwargs)
        self._peb_acc = None
        if pebble_acc:
            self._peb_acc = PebbleAccretionHill(disc)
        self._pl_acc = None
        if disc._planetesimal and planetesimal_acc:
            self._pl_acc = PlanetesimalAccretion(disc,gamma=0)
        self._disc = disc
=======
        self._gas_acc = None
        if gas_accretion:
            self._gas_acc = GasAccretion(disc, **kwargs)

        self._peb_acc = None
        if pebble_accretion:
            self._peb_acc = PebbleAccretion(disc)

        self._pl_acc = None
        if disc._planetesimal and planetesimal_accretion:
            self._pl_acc = PlanetesimalAccretion(disc)
>>>>>>> c95eb622

        self._migrate = None
        if migrate:
            self._migrate = CridaMigration(disc)

    def ASCII_header(self):
        """header"""
        head ='# {} pb_gas_f: {}, migrate: {}\n'.format(self.__class__.__name__,
                                                        self._f_gas,
                                                        bool(self._migrate))
        head += self._gas_acc.ASCII_header()
        if self._peb_acc:
            head += '\n' + self._peb_acc.ASCII_header()
        if self._migrate:
            head += '\n' + self._migrate.ASCII_header()
        return head

    def HDF5_attributes(self):
        """Class information for HDF5 headers"""
        head = {
            "pb_gas_f": "{}".format(self._f_gas),
            "migrate": "{}".format(self._migrate)
        }
        head.update(self._gas_acc.HDF5_attributes()[1])
        if self._peb_acc:
            head.update(self._peb_acc.HDF5_attributes()[1])
        if self._migrate:
            head.update(self._migrate.HDF5_attributes()[1])
        return self.__class__.__name__, head

    def set_disc(self, disc):
        """Set up the current disc model"""
<<<<<<< HEAD
        self._gas_acc.set_disc(disc)

        if self._peb_acc:
            self._peb_acc.set_disc(disc)
=======
        if self._gas_acc:
            self._gas_acc.set_disc(disc)

        if self._peb_acc:
            self._peb_acc.set_disc(disc)
        
        if self._pl_acc:
            self._pl_acc.set_disc(disc)
>>>>>>> c95eb622

        if self._migrate:
            self._migrate.set_disc(disc)

        self._disc = disc
            
    def update(self):
        """Update internal quantities after the disc has evolved"""
<<<<<<< HEAD
        self._gas_acc.update()
=======
        if self._gas_acc:
            self._gas_acc.update()
>>>>>>> c95eb622
        if self._peb_acc:
            self._peb_acc.update()
        if self._pl_acc:
            self._pl_acc.update()
        if self._migrate:
            self._migrate.update()
        
    def insert_new_planet(self, t, R, planets):
        """Set the initial mass of the planets

        args:
            t : current time
            R : AU, formation locations
            planets : planets object to add planets to
        """
        M0 = self._peb_acc.M_transition(R)

        Mc, Me = M0 * (1-self._f_gas), M0*self._f_gas

        if planets.chem:
            Xs, Xg, _ = self._compute_chem(R) #### consider adding planetesimal chemistry to initial planets
        else:
            Xs, Xg = None, None
            
        planets.add_planet(t, R, Mc, Me, Xs, Xg)

    def _compute_chem(self, R_p):
        disc = self._disc
        chem = disc.chem
        
        Xs = []
        Xg = []
        Xs_pla = []

        eps_dust = np.maximum(disc.interp(R_p, disc.dust_frac[:2].sum(0)), 1e-300)

        for spec in chem:
            Xs_i, Xg_i = chem.ice[spec], chem.gas[spec]
            Xs.append(disc.interp(R_p, Xs_i) / eps_dust)
            Xg.append(disc.interp(R_p, Xg_i))

            if self._pl_acc:
                Xs_pla.append(disc.interp(R_p, disc._planetesimal.ice_abund[spec]) / np.maximum(disc.interp(R_p, disc.dust_frac[2]), 1e-300))
            else:
                Xs_pla = np.zeros_like(Xs)

        return np.array(Xs), np.array(Xg), np.array(Xs_pla)

    def integrate(self, dt, planets):
        """Update the planet masses and radii.

        args:
            dt      : Time to integrate for
            planets : Planets container
        """
        if planets.N == 0: return
        self.update()
        
        chem = False
        if planets.chem:
            chem=True

        f = self._f_gas
        def dMdt(R_p, M_core, M_env):
<<<<<<< HEAD
            Mdot_s = 0
            Mdot_g = 0
            if self._peb_acc:
                Mdot_s = self._peb_acc.computeMdot(R_p, M_core + M_env)
                planets.Mdot += Mdot_s
            if self._gas_acc:
                Mdot_g = self._gas_acc.computeMdot(R_p, M_core, M_env)
            #print(f"Mdot_s: {Mdot_s}, Mdot_g: {Mdot_g}")  # Debugging print
=======
            Mdot_g = np.zeros_like(R_p)
            if self._gas_acc:
                Mdot_g = self._gas_acc.computeMdot(R_p, M_core, M_env)

            Mdot_s = np.zeros_like(R_p)
            if self._peb_acc:
                Mdot_s = self._peb_acc.computeMdot(R_p, M_core + M_env)

>>>>>>> c95eb622
            return Mdot_s*(1-f), Mdot_g + Mdot_s*f

        def dRdt(R_p, M_core, M_env):
            if self._migrate:
                migration_rate = self._migrate.migration_rate(R_p, M_core + M_env)
                return migration_rate
            else:
                return np.zeros_like(R_p)

        N = planets.N
        Rmin = self._disc.R[0]
        def f_integ(_, y):
            R_p    = y[   :  N]
            M_core = y[N  :2*N]
            M_env  = y[2*N:3*N]

            Rdot = dRdt(R_p, M_core, M_env)

            Mcdot = np.zeros_like(Rdot)
            Medot = np.zeros_like(Rdot)
            
            Mcdot, Medot = dMdt(R_p, M_core, M_env)

            # Compute the mass accretion rate due to planetesimal accretion
            Mdot_pla = np.zeros_like(Mcdot)
            if self._pl_acc:
<<<<<<< HEAD
                Mdot = self._pl_acc.computeMdot(R_p, M_core, Rdot)
                
                planets.Mdot += Mdot#[0]
                Mdot_pla = Mdot#[0]
                
                #planets._R_capt = Mdot[1]

                Mcdot += Mdot_pla
=======
                Mdot_pla, planets._R_capt = self._pl_acc.computeMdot(R_p, M_core, Rdot)
>>>>>>> c95eb622

            accreted = R_p <= Rmin
            Rdot[accreted] = Mcdot[accreted] = Medot[accreted] = 0
            
            dydt = np.empty_like(y)
            dydt[:N]    = Rdot
            dydt[N:2*N]  = Mcdot + Mdot_pla
            dydt[2*N:3*N] = Medot

            if chem:
                Xs, Xg, Xs_pla =  self._compute_chem(R_p)

                Ms = Mcdot * f / (1-f)
                Mg = np.maximum(Medot - Ms, 0)
                Nspec = Xs.shape[0]

                dydt[ 3       *N:(3+  Nspec)*N] = (Mcdot*Xs + Mdot_pla*Xs_pla).ravel()
                dydt[(3+Nspec)*N:(3+2*Nspec)*N] = (Ms*Xs + Mg*Xg).ravel()
            
            return dydt
            
        integ = ode(f_integ).set_integrator('dopri5', rtol=1e-5, atol=1e-5)

        if chem:
            Chem_core = (planets.M_core * planets.X_core).flat
            Chem_env  = (planets.M_env  * planets.X_env).flat
            X0 = np.concatenate([planets.R, planets.M_core, planets.M_env,
                                 Chem_core, Chem_env])
        else:
            X0 = np.concatenate([planets.R, planets.M_core, planets.M_env])
        integ.set_initial_value(X0, 0)
        #print(f"Before integration: R: {planets.R}, M_core: {planets.M_core}, M_env: {planets.M_env}")  # Debugging print
        integ.integrate(dt)
        #print(f"After integration: R: {integ.y[:N]}, M_core: {integ.y[N:2*N]}, M_env: {integ.y[2*N:3*N]}")  # Debugging print
        # Compute the fraction of the core / envelope that was accreted in
        # solids

        planets.R = integ.y[:N]
        planets.M_core = integ.y[N:2*N]
        planets.M_env  = integ.y[2*N:3*N]
        
        if chem:
            Ns = np.prod(planets.X_core.shape)
            Xc = integ.y[3*N   :3*N  +Ns].reshape(-1, N)
            Xe = integ.y[3*N+Ns:3*N+2*Ns].reshape(-1, N)
            planets.X_core = Xc / np.maximum(planets.M_core, 1e-300)
            planets.X_env  = Xe / np.maximum(planets.M_env, 1e-300)           
        

    def dump(self, filename, time, planets):
        """Write out the planet info"""

        # First get the header info.
        with open(filename, 'w') as f:
            head = self.ASCII_header()
            f.write(head+'\n')
            print('# time: {}yr\n'.format(time / (2 * np.pi)))

            head = '# R M_core M_env t_form'
            if planets.chem:
                chem = self._disc.chem
                for k in chem.gas:
                    head += ' c{}'.format(k)
                for k in chem.ice:
                    head += ' e{}'.format(k)
            f.write(head+'\n')

            for p in planets:
                f.write('{} {} {} {}'.format(p.R, p.M_core, p.M_env, 
                                             p.t_form / (2 * np.pi)))
                if planets.chem:
                    for Xi in p.X_core:
                        f.write(' {}'.format(Xi))
                    for Xi in p.X_env:
                        f.write(' {}'.format(Xi))
                f.write('\n')
                        

            
if __name__ == "__main__":
    import matplotlib.pyplot as plt
    from .eos import LocallyIsothermalEOS, IrradiatedEOS
    from .star import SimpleStar
    from .grid import Grid
    from .dust import FixedSizeDust

    GM = 1.
    cs0 = (1/30.) 
    q = -0.25
    Mdot = 1e-9
    alpha = 1e-3

    Mdot *= Msun / (2*np.pi)
    Mdot /= AU**2

    Rin = 0.01
    Rout = 5e2
    Rd = 100.

    t0 = (2*np.pi)

    star = SimpleStar()
    

    grid = Grid(0.01, 1000, 1000, spacing='log')
    eos = LocallyIsothermalEOS(star, cs0, q, alpha)
    eos.set_grid(grid)
    Sigma =  (Mdot / (3 * np.pi * eos.nu))*np.exp(-grid.Rc/Rd)
    if 1:
        eos = IrradiatedEOS(star, alpha, tol=1e-3, accrete=False)     
        eos.set_grid(grid)
        eos.update(0, Sigma)
        
        # Now do a new guess for the surface density and initial eos.
        Sigma = (Mdot / (3 * np.pi * eos.nu))*np.exp(-grid.Rc/Rd)

        eos = IrradiatedEOS(star, alpha, tol=1e-3)
        eos.set_grid(grid)
        eos.update(0, Sigma)
    disc = FixedSizeDust(grid, star, eos, 1e-2, 1, Sigma)
    R = disc.R
    
    
    #######
    # Test the migration rate calculation
    migI  = TypeIMigration(disc)
    migII = TypeIIMigration(disc)

    migCrida = CridaMigration(disc)

    Rp = [1,5,25,100]
    M_p = np.logspace(-3, 4.0, 100)
    
    planets = Planets()
    for Mi in M_p:
        planets.add_planet(0, 1, Mi, 0)
    
    plt.subplot(211)
    for Ri in Rp:
        planets.R[:] = Ri
        Ri = Ri * np.ones_like(M_p)
        l, = plt.loglog(M_p, -Ri/migCrida(planets)/t0)
        plt.loglog(M_p, -Ri/migI(planets)/t0,  c=l.get_color(), ls='--')
        plt.loglog(M_p,  Ri/migI(planets)/t0,  c=l.get_color(), ls='-.')
        plt.loglog(M_p, -Ri/migII(planets)/t0, c=l.get_color(), ls=':')

    plt.xlabel('$M\,[M_\oplus]$')
    plt.ylabel('$t_\mathrm{mig}\,[yr]$')

    Rp = np.logspace(-0.5,2,100)
    planets.R[:] = Rp
    plt.subplot(212)
    for Mi in [1, 3, 10, 30]:
        planets.M_core[:] = Mi
        l, =plt.loglog(Rp, -Rp/migCrida(planets)/t0)
        plt.loglog(Rp, -Rp/migI(planets)/t0,  c=l.get_color(), ls='--')
        plt.loglog(Rp,  Rp/migI(planets)/t0,  c=l.get_color(), ls='-.')
        plt.loglog(Rp, -Rp/migII(planets)/t0, c=l.get_color(), ls=':')
    plt.xlabel('$R\,[AU]$')
    plt.ylabel('$t_\mathrm{mig}\,[yr]$')
    #######
    # Test the growth models
    
    # Set up some planet mass / envelope ratios
    #M_p = planets.M
    planets.M_core = np.minimum(20, 0.9*M_p)
    planets.M_env  = M_p - planets.M_core

    
    #Sigma = 1700 * R**-1.5
    Rp = [0.5, 5., 50.]
    
    PebAcc = PebbleAccretion(disc)
    GasAcc = GasAccretion(disc)


    plt.figure()
    for Ri in Rp:
        planets.R[:] = Ri
        l, = plt.loglog(M_p, M_p/PebAcc(planets)/t0)
        plt.loglog(M_p, M_p/GasAcc(planets)/t0,
                   c=l.get_color(), ls='--')

    plt.xlabel('$M\,[M_\oplus]$')
    plt.ylabel('$t_\mathrm{grow}\,[yr]$')

    # Growth tracks
    plt.figure()

    planet_model = Bitsch2015Model(disc, pb_gas_f=0.0)

    times = np.logspace(0, 7, 200)
    Rp  = np.array(Rp)

    planets = Planets()
    for Ri in Rp:
        planet_model.insert_new_planet(0, Ri, planets)

    print(planets.R)
    print(planets.M_core)
    print(planets.M_env)
        
    Rs, Mcs, Mes, = [], [], []
    t = 0
    for ti in times:
        ti *= t0
        planet_model.integrate(ti-t, planets)
        Rs.append(planets.R.copy())
        Mcs.append(planets.M_core.copy())
        Mes.append(planets.M_env.copy())
        t = ti

    Rs, Mcs, Mes = [ np.array(X) for X in [Rs, Mcs, Mes]]
        
    ax =plt.subplot(311)
    plt.loglog(times, Mcs)
    plt.ylabel('$M_\mathrm{core}\,[M_\oplus]$')
    plt.ylim(ymax=1e3)

    plt.subplot(312, sharex=ax)
    plt.loglog(times, Mes/317.8)
    plt.ylabel('$M_\mathrm{env}\,[M_J]$')

    plt.subplot(313, sharex=ax)
    plt.loglog(times, Rs)
    plt.ylabel('$R\,[\mathrm{au}]$')
    plt.ylim(Rin, Rout)
    
    plt.xlabel('$t\,[yr]$')
    plt.show()
<|MERGE_RESOLUTION|>--- conflicted
+++ resolved
@@ -6,10 +6,6 @@
 from DiscEvolution.constants import *
 from DiscEvolution.disc_utils import make_ASCII_header
 from DiscEvolution.grid import reduce
-<<<<<<< HEAD
-=======
-import scipy.optimize as sci
->>>>>>> c95eb622
 
 ################################################################################
 # Planet collections class
@@ -379,7 +375,6 @@
     def set_disc(self, disc):
         self._disc = disc
 
-<<<<<<< HEAD
     def _R_phys(self,Mp):
         """
         Mp: Earth masses
@@ -402,19 +397,10 @@
         
         Rp: Protoplanet radius (in AU)
         Mp: Protoplanet mass (in solar masses)
-=======
-    def relative_velocity(self):
-        """Calculate planetesimal velocity relative to the gas"""
-        disc = self._disc
-        eta = - np.diff(disc.P) / disc.grid.dRc / reduce(disc.midplane_gas_density * disc.Omega_k)
-        return np.sqrt((reduce(disc.star.v_k(disc.R) ) * eta)**2 + (reduce(disc.v_drift[2]) - disc.gas.viscous_velocity(disc))**2)
-        # Double check v_drift
->>>>>>> c95eb622
 
     def Reynolds(self):
         """Calculate the Reynolds number."""
         disc = self._disc
-<<<<<<< HEAD
         if v is None:
             v = self.relative_velocity(Rp) 
         nu = (disc.visc_mol*Omega0*AU) / (disc.midplane_density*AU**3)
@@ -436,21 +422,7 @@
         c_s = self._disc.cs
 
         Ma = v / self._disc.interp(Rp,c_s)
-=======
-        v = self.relative_velocity()
-        nu = disc.nu
-        nu = (disc.visc_mol*Omega0*AU) / (disc.midplane_density*AU**3)
-        Re = v * reduce(disc.R_planetesimal / nu)
-        return Re
-
-    def Mach(self):
-        """Calculate the Mach number."""
-        v = self.relative_velocity()
-
-        c_s = self._disc.cs
-
-        Ma = v / reduce(c_s)
->>>>>>> c95eb622
+
         return Ma
 
     def drag_coeff(self,Rp = None):
@@ -515,17 +487,10 @@
         star    = disc.star
 
         rH      = star.r_Hill(Rp, Mp*Mearth/Msun)
-<<<<<<< HEAD
         D       = self.drag_coeff(Rp)
         R_pla   = disc.R_planetesimal
-        rho_p   = self._rho_p # disc._rho_s
-        
-=======
-        D       = np.interp(Rp, reduce(disc.R), self.drag_coeff())
-        R_pla   = disc.R_planetesimal
-        rho_p   = 2
-
->>>>>>> c95eb622
+        rho_p   = self._rho_p
+
         # Convert Mp to solar masses for calculations
         Mp_solar_masses     = Mp * Mearth / Msun
 
@@ -534,29 +499,15 @@
 
         # Outer density and pressure of planet envelope (equation 4)
         # Interpolate the disc properties and assume value 
-<<<<<<< HEAD
         #   to be outermomst envelope value
         P0      = disc.interp(Rp, disc.P)
         rho0    = disc.interp(Rp, disc.midplane_density)
 
-
         # Calculate alpha parameter (equation 5) ## Different alpha than viscous
         alpha   = Mp_solar_masses * rho0 / (P0 * R0)
         
         # Calculate rho_star (equation 8) # NOT rho of central star
         rho_star = 2 * R_pla * rho_p / (3 *  D * rH)
-=======
-        # to be outermomst envelope value
-        P0      = disc.interp(Rp, disc.P)
-        rho0    = disc.interp(Rp, disc.midplane_density)
-
-        # Calculate alpha parameter (equation 5)
-        #alpha   = G * M_p * rho0 / (P0 * R0)
-        alpha   = Mp_solar_masses * rho0 / (P0 * R0)
-        
-        # Calculate rho_star (equation 8) # NOT rho of central star
-        rho_star = 2 * R_pla * rho_p / (3 * D * rH)
->>>>>>> c95eb622
 
         # Calculate capture radius (equation 7)
         R_capt  = R0 / (1 + (1/alpha) * np.log10(rho_star/rho0))
@@ -607,7 +558,6 @@
         
         # Convert minimum mass solar nebula reference density to g/AU^2
         # Original: 2.4e4 kg/m^2 * (r/AU)^-1
-<<<<<<< HEAD
         fg = self.f_g(Rp)
         
         R_pla = disc.R_planetesimal  # in AU
@@ -617,25 +567,6 @@
         i0 = 0.23 * ((fg) * (gamma**2) * (R_pla*AU/1e5/1.0) * (rho_p/(3.0)))**(1/3) * (Rp/1.0)**(11/12)
         #i0 = 0.013*fg**(1/3) * (gamma/1e-4)**(2/3) * (Rp/(50e5/AU) * rho_p/(2*10**6))
     
-=======
-        mmn_ref = 2400 * (Rp)**(-1.5)   # in g/AU^2 ##cm^2? ###do I need conversion?
-        
-        # Calculate normalized gas surface density
-        Sigma_G = disc.interp(Rp, disc.Sigma_G)
-        fg = Sigma_G / mmn_ref
-        
-        R_pla = disc.R_planetesimal  # in km
-        #rho_p = disc._rho_s  # in g/cm^3
-        rho_p = 2
-
-        # Calculate edrag using equation 10
-        i0 = 0.23 * (fg**(1/3)) * (gamma**(2/3)) * \
-            (R_pla*AU/1e5/1.0)**(1/3) * \
-            (rho_p/(3.0))**(1/3) * \
-            (Rp/1.0)**(11/12)
-        #i0 = 0.013*fg**(1/3) * (gamma/1e-4)**(2/3) * (Rp/(50e5/AU) * rho_p/(2*10**6))
-
->>>>>>> c95eb622
         return i0
 
     def computeAccEff(self, Rp, Mp, dRdt):
@@ -650,33 +581,16 @@
         """
         disc = self._disc
         star = disc.star
-<<<<<<< HEAD
-        
-        rH   = star.r_Hill(Rp, Mp*Mearth/Msun)
-        h_p = rH/Rp
-        R_captr = self.R_capt(Rp, Mp)
-        #R_captr = (3/(4*np.pi*2*AU**3/Mearth)*Mp)**(1/3)
-        R_captr /= rH # capture used instead of physical
-        
-        #R_p = (Mp*Mearth / (4/3*np.pi*rho_p))**(1/3) / AU
-        i0 = self.inclination(Rp) / h_p
-        #i0 = 0.001*np.ones_like(Rp)
-
-        T_k = (2*np.pi) / star.Omega_k(Rp) # Orbital period in 2pi*years
-
-=======
-
+        
         rH   = star.r_Hill(Rp, Mp*Mearth/Msun)
         h_p = rH/Rp
         R_captr = self.R_capt(Rp, Mp)
         R_captr /= rH # capture used instead of physical
-        rho_p = 2
-        #R_p = (Mp*Mearth / (4/3*np.pi*rho_p))**(1/3) / AU
+        
         i0 = self.inclination(Rp) / h_p
 
         T_k = (2*np.pi) / star.Omega_k(Rp) # Orbital period in 2pi*years
-        
->>>>>>> c95eb622
+
         alpha_pla = 2.5 * np.sqrt(R_captr / (1 + 0.37 * i0*i0 / R_captr))
         beta_pla = 0.79 * (1 + 10 * i0*i0)**(-0.17)
 
@@ -692,11 +606,7 @@
         
         return acc_eff, R_captr
 
-<<<<<<< HEAD
     def computeMdotMigration(self, Rp, Mp, dRdt):
-=======
-    def computeMdot(self, Rp, Mp, dRdt):
->>>>>>> c95eb622
         """
         Compute the planetesimal accretion rate in the case of migration.
         
@@ -707,7 +617,6 @@
         """
         disc = self._disc
         Sigma_pla = disc.interp(Rp, disc.Sigma_D[2])
-<<<<<<< HEAD
         
         acc_eff = self.computeAccEff(Rp, Mp, dRdt)
         R_captr = acc_eff[1]
@@ -722,21 +631,16 @@
         """
         Calculate the equilibrium eccentricity of planetesimals based on kokubo et al (2002). Not currently used.
         
-        Rp: Protoplanet location (in AU)
-        Mp: Protoplanet mass (in Earth masses)
-        rho_p: planetesimal solid density, set to 2 from kokubo et al
-        b: planetary separation, scaled by hill radius. default 10 from kokubo, could be set based on actual locations
-=======
-        acc_eff_Rp, R_captr = self.computeAccEff(Rp, Mp, dRdt)
-
-        # Calculate the planetesimal accretion rate
-        #Mdot = 2 * np.pi * Rp * r_dot * Sigma_pla * acc_eff_Rp
-        Mdot = 2 * np.pi * Rp * np.abs(dRdt) * Sigma_pla * acc_eff_Rp / Mearth * AU**2
->>>>>>> c95eb622
-
-        Return: Relative velocity """
-
-<<<<<<< HEAD
+        args:
+            Rp: Protoplanet location (in AU)
+            Mp: Protoplanet mass (in Earth masses)
+            rho_p: planetesimal solid density, set to 2 from kokubo et al
+            b: planetary separation, scaled by hill radius. default 10 from kokubo, could be set based on actual locations
+
+        returns: 
+            ndarray: Equilibrium eccentricity of planetesimals
+        """
+
         #b_tilde = 1e-4/(self._disc._star.r_Hill(Rp,Mp)*2**(1/3))
         disc = self._disc
         D = self.drag_coeff(Rp)
@@ -971,8 +875,6 @@
 
         return Mdot 
     
-=======
->>>>>>> c95eb622
     def update(self):
         """Update internal quantities after the disc has evolved"""
         pass
@@ -1267,25 +1169,11 @@
                    default=False
         **kwargs : arguments passed to GasAccretion object
     """
-<<<<<<< HEAD
-    def __init__(self, disc, pb_gas_f=0.1, migrate=True, pebble_acc = True, planetesimal_acc = False, **kwargs):
-=======
     def __init__(self, disc, pb_gas_f=0.1, migrate=True, pebble_accretion=True, gas_accretion=True, planetesimal_accretion=False, **kwargs):
->>>>>>> c95eb622
 
         self._f_gas = pb_gas_f
         self._disc = disc
         
-<<<<<<< HEAD
-        self._gas_acc = GasAccretion(disc, **kwargs)
-        self._peb_acc = None
-        if pebble_acc:
-            self._peb_acc = PebbleAccretionHill(disc)
-        self._pl_acc = None
-        if disc._planetesimal and planetesimal_acc:
-            self._pl_acc = PlanetesimalAccretion(disc,gamma=0)
-        self._disc = disc
-=======
         self._gas_acc = None
         if gas_accretion:
             self._gas_acc = GasAccretion(disc, **kwargs)
@@ -1297,7 +1185,6 @@
         self._pl_acc = None
         if disc._planetesimal and planetesimal_accretion:
             self._pl_acc = PlanetesimalAccretion(disc)
->>>>>>> c95eb622
 
         self._migrate = None
         if migrate:
@@ -1330,21 +1217,14 @@
 
     def set_disc(self, disc):
         """Set up the current disc model"""
-<<<<<<< HEAD
-        self._gas_acc.set_disc(disc)
+        if self._gas_acc:
+            self._gas_acc.set_disc(disc)
 
         if self._peb_acc:
             self._peb_acc.set_disc(disc)
-=======
-        if self._gas_acc:
-            self._gas_acc.set_disc(disc)
-
-        if self._peb_acc:
-            self._peb_acc.set_disc(disc)
         
         if self._pl_acc:
             self._pl_acc.set_disc(disc)
->>>>>>> c95eb622
 
         if self._migrate:
             self._migrate.set_disc(disc)
@@ -1353,12 +1233,8 @@
             
     def update(self):
         """Update internal quantities after the disc has evolved"""
-<<<<<<< HEAD
-        self._gas_acc.update()
-=======
         if self._gas_acc:
             self._gas_acc.update()
->>>>>>> c95eb622
         if self._peb_acc:
             self._peb_acc.update()
         if self._pl_acc:
@@ -1423,16 +1299,6 @@
 
         f = self._f_gas
         def dMdt(R_p, M_core, M_env):
-<<<<<<< HEAD
-            Mdot_s = 0
-            Mdot_g = 0
-            if self._peb_acc:
-                Mdot_s = self._peb_acc.computeMdot(R_p, M_core + M_env)
-                planets.Mdot += Mdot_s
-            if self._gas_acc:
-                Mdot_g = self._gas_acc.computeMdot(R_p, M_core, M_env)
-            #print(f"Mdot_s: {Mdot_s}, Mdot_g: {Mdot_g}")  # Debugging print
-=======
             Mdot_g = np.zeros_like(R_p)
             if self._gas_acc:
                 Mdot_g = self._gas_acc.computeMdot(R_p, M_core, M_env)
@@ -1440,8 +1306,8 @@
             Mdot_s = np.zeros_like(R_p)
             if self._peb_acc:
                 Mdot_s = self._peb_acc.computeMdot(R_p, M_core + M_env)
-
->>>>>>> c95eb622
+                #planets.Mdot += Mdot_s
+
             return Mdot_s*(1-f), Mdot_g + Mdot_s*f
 
         def dRdt(R_p, M_core, M_env):
@@ -1468,18 +1334,7 @@
             # Compute the mass accretion rate due to planetesimal accretion
             Mdot_pla = np.zeros_like(Mcdot)
             if self._pl_acc:
-<<<<<<< HEAD
-                Mdot = self._pl_acc.computeMdot(R_p, M_core, Rdot)
-                
-                planets.Mdot += Mdot#[0]
-                Mdot_pla = Mdot#[0]
-                
-                #planets._R_capt = Mdot[1]
-
-                Mcdot += Mdot_pla
-=======
-                Mdot_pla, planets._R_capt = self._pl_acc.computeMdot(R_p, M_core, Rdot)
->>>>>>> c95eb622
+                Mdot_pla = self._pl_acc.computeMdot(R_p, M_core, Rdot)
 
             accreted = R_p <= Rmin
             Rdot[accreted] = Mcdot[accreted] = Medot[accreted] = 0

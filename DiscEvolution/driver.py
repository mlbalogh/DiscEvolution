# driver.py
#
# Author: R. Booth
# Date: 17 - Nov - 2016
#
# Combined model for dust, gas and chemical evolution
################################################################################
from __future__ import print_function
import numpy as np
import os
import FRIED.photorate as photorate
from .photoevaporation import FixedExternalEvaporation

from . import io

class DiscEvolutionDriver(object):
    """Driver class for full evolution model.

    Required Arguments:
        disc : Disc model to update

    Optional Physics update:
        gas       : Update due to gas effects, i.e. Viscous evolution
        dust      : Update the dust, i.e. radial drift
        diffusion : Seperate diffusion update
        chemistry : Solver for the chemical evolution

    Note: Diffusion is usually handled in the dust dynamics module

    Other options:
        t0  : Starting time, default = 0.
    """
    def __init__(self, disc,
<<<<<<< HEAD
                 gas=None, dust=None, diffusion=None, chemistry=None,
                 photoevaporation=None,
=======
                 gas=None, dust=None, diffusion=None, chemistry=None, photoevaporation=None,
>>>>>>> 0ba46487
                 t0=0.):

        self._disc = disc

        self._gas       = gas
        self._dust      = dust
        self._diffusion = diffusion
        self._chemistry = chemistry
<<<<<<< HEAD
        self._photoevap = photoevaporation
=======
        self.photoevap = photoevaporation
>>>>>>> 0ba46487

        self._t = t0
        self._output_times = []
        self._nstep = 0

    def __call__(self, tmax):
        """Evolve the disc for a single timestep

        args:
            dtmax : Upper limit to time-step

        returns:
            dt : Time step taken
        """
        disc = self._disc

        # Compute the maximum time-step
        dt = tmax - self.t
        if self._gas:
            dt = min(dt, self._gas.max_timestep(self._disc))
        if self._dust:
            dt = min(dt, self._dust.max_timestep(self._disc))
        if self._diffusion:
            dt = min(dt, self._diffusion.max_timestep(self._disc))
        # If we are not using the timescale method of removal, we need to limit the time step based on photoevaporation
        if (self.photoevap is not None and not isinstance(self.photoevap,FixedExternalEvaporation)): # For FRIED photoevaporation
            if (not isinstance(self.photoevap.FRIED_Rates,photorate.FRIED_2DM) and not isinstance(self.photoevap.FRIED_Rates,photorate.FRIED_2DM400M)): # For density determined photoevaporation
                (dM_dot, dM_gas) = self.photoevap.optically_thin_weighting(disc)
                Dt = dM_gas[(dM_dot>0)] / dM_dot[(dM_dot>0)]
                Dt_min = np.min(Dt)
                dt = min(dt,Dt_min)
        
        if (self.photoevap is not None):
            self.photoevap(disc,dt,self.t) # Apply photoevaporation here so that the timescales, if limiting, are correct 

        gas_chem, ice_chem = None, None
        try:
            gas_chem = disc.chem.gas.data
            ice_chem = disc.chem.ice.data
        except AttributeError:
            pass

        dust = None
        try:
            dust = disc.dust_frac
        except AttributeError:
            pass

        # Do Advection-diffusion update
        if self._gas:
            self._gas(dt, disc, [dust, gas_chem, ice_chem])
        
        if self._dust:
            self._dust(dt, disc,
                       gas_tracers=gas_chem,
                       dust_tracers=ice_chem)
        
        if self._diffusion:
            if gas_chem is not None:
                gas_chem[:] += dt * self._diffusion(disc, gas_chem)
            if ice_chem is not None:
                ice_chem[:] += dt * self._diffusion(disc, ice_chem)
            if dust is not None:
                dust[:] += dt * self._diffusion(disc, dust)

        # Pin the values to >= 0:
        disc.Sigma[:] = np.maximum(disc.Sigma, 0)
        try:
            disc.dust_frac[:] = np.maximum(disc.dust_frac, 0)
        except AttributeError:
            pass
        try:
            disc.chem.gas.data[:] = np.maximum(disc.chem.gas.data, 0)
            disc.chem.ice.data[:] = np.maximum(disc.chem.ice.data, 0)
        except AttributeError:
            pass
            
        # Chemistry
        if self._chemistry:
            rho = disc.midplane_gas_density
            eps = disc.dust_frac.sum(0)
            grain_size = disc.grain_size[-1]
            T = disc.T

            self._chemistry.update(dt, T, rho, eps, disc.chem, 
                                   grain_size=grain_size)

            # If we have dust, we should update it now the ice fraction has
            # changed
            disc.update_ices(disc.chem.ice)

        if self._photoevap:
            self._photoevap(disc, dt)

        # Now we should update the auxillary properties, do grain growth etc
        disc.update(dt)

        self._t += dt
        self._nstep += 1
        return dt

    @property
    def disc(self):
        return self._disc

    @property
    def t(self):
        return self._t

    @property
    def num_steps(self):
        return self._nstep

    @property
    def gas(self):
        return self._gas
    @property
    def dust(self):
        return self._dust
    @property
    def diffusion(self):
        return self._diffusion
    @property
    def chemistry(self):
        return self._chemistry
    @property
    def photoevaporation(self):
        return self.photoevap
    

    def dump_ASCII(self, filename):
        """Write the current state to a file, including header information"""

        # Put together a header containing information about the physics
        # included
        head = ''
        if self._gas:
            head += self._gas.ASCII_header() + '\n'
        if self._dust:
            head += self._dust.ASCII_header() + '\n'
        if self._diffusion:
            head += self._diffusion.ASCII_header() + '\n'
        if self._chemistry:
            head += self._chemistry.ASCII_header() + '\n'
        if self._photoevap:
            head += self._photoevap.ASCII_header() + '\n'

        # Write it all to disc
        io.dump_ASCII(filename, self._disc, self.t, head)

    def dump_hdf5(self, filename):
        """Write the current state in HDF5 format, with header information"""
        headers = []
        if self._gas:       headers.append(self._gas.HDF5_attributes())
        if self._dust:      headers.append(self._dust.HDF5_attributes())
        if self._diffusion: headers.append(self._diffusion.HDF5_attributes())
        if self._chemistry: headers.append(self._chemistry.HDF5_attributes())
        if self._photoevap: headers.append(self._photoevap.HDF5_attributes())

        io.dump_hdf5(filename, self._disc, self.t, headers)


if __name__ == "__main__":
    from .star import SimpleStar
    from .grid import Grid
    from .eos  import IrradiatedEOS
    from .viscous_evolution import ViscousEvolution
    from .dust import DustGrowthTwoPop, SingleFluidDrift
    from .opacity import Zhu2012, Tazzari2016
    from .diffusion import TracerDiffusion
    from .chemistry import TimeDepCOChemOberg, SimpleCOAtomAbund
    from .constants import Msun, AU
    from .disc_utils import mkdir_p


    import matplotlib.pyplot as plt


    alpha = 1e-3
    Mdot  = 1e-8
    Rd    = 100.

    #kappa = Zhu2012
    kappa = Tazzari2016()
    
    N_cell = 250
    R_in  = 0.1
    R_out = 500.

    yr = 2*np.pi

    output_dir = 'test_DiscEvo'
    output_times = np.arange(0, 4) * 1e6 * yr
    plot_times = np.array([0, 1e4, 1e5, 5e5, 1e6, 3e6])*yr

    # Setup the initial conditions
    Mdot *= (Msun / yr) / AU**2
    
    grid = Grid(R_in, R_out, N_cell, spacing='natural')
    star = SimpleStar(M=1, R=2.5, T_eff=4000.)

    # Initial guess for Sigma:
    R = grid.Rc
    Sigma = (Mdot / (0.1 * alpha * R**2 * star.Omega_k(R))) * np.exp(-R/Rd)

    # Iterate until constant Mdot
    eos = IrradiatedEOS(star, alpha, kappa=kappa)
    eos.set_grid(grid)
    eos.update(0, Sigma)
    for i in range(100):
        Sigma = 0.5 * (Sigma + (Mdot / (3 * np.pi * eos.nu)) * np.exp(-R/Rd))
        eos.update(0, Sigma)

    # Create the disc object
    disc = DustGrowthTwoPop(grid, star, eos, 0.01, Sigma=Sigma)

    # Setup the chemistry
    chemistry = TimeDepCOChemOberg(a=1e-5)
    
    # Setup the dust-to-gas ratio from the chemistry
    solar_abund = SimpleCOAtomAbund(N_cell)
    solar_abund.set_solar_abundances()

    # Iterate ice fractions to get the dust-to-gas ratio:
    for i in range(10):
        chem = chemistry.equilibrium_chem(disc.T,
                                          disc.midplane_gas_density,
                                          disc.dust_frac.sum(0),
                                          solar_abund)
        disc.initialize_dust_density(chem.ice.total_abund)
    disc.chem = chem

    # Setup the dynamics modules:
    gas  = ViscousEvolution()
    dust = SingleFluidDrift(TracerDiffusion())

    evo = DiscEvolutionDriver(disc, gas=gas, dust=dust, chemistry=chemistry)


    # Setup the IO controller
    IO = io.Event_Controller(save=output_times, plot=plot_times)

    # Run the model!
    while not IO.finished():
        ti = IO.next_event_time()
        while evo.t < ti:
            dt = evo(ti)

            if (evo.num_steps % 1000) == 0:
                print('Nstep: {}'.format(evo.num_steps))
                print('Time: {} yr'.format(evo.t / yr))
                print('dt: {} yr'.format(dt / yr))

        if IO.check_event(evo.t, 'save'):
            from .disc_utils import mkdir_p
            mkdir_p(output_dir)

            snap_name = 'disc_{:04d}.dat'.format(IO.event_number('save'))
            evo.dump_ASCII(os.path.join(output_dir, snap_name))

            snap_name = 'disc_{:04d}.h5'.format(IO.event_number('save'))
            evo.dump_hdf5(os.path.join(output_dir, snap_name))

        if IO.check_event(evo.t, 'plot'):
            err_state = np.seterr(all='warn')

            print('Nstep: {}'.format(evo.num_steps))
            print('Time: {} yr'.format(evo.t / (2 * np.pi)))
            plt.subplot(321)
            l, = plt.loglog(grid.Rc, evo.disc.Sigma_G)
            plt.loglog(grid.Rc, evo.disc.Sigma_D.sum(0), '--', c=l.get_color())
            plt.xlabel('$R$')
            plt.ylabel('$\Sigma_\mathrm{G, D}$')

            plt.subplot(322)
            plt.loglog(grid.Rc, evo.disc.dust_frac.sum(0))
            plt.xlabel('$R$')
            plt.ylabel('$\epsilon$')
            plt.subplot(323)
            plt.loglog(grid.Rc, evo.disc.Stokes()[1])
            plt.xlabel('$R$')
            plt.ylabel('$St$')
            plt.subplot(324)
            plt.loglog(grid.Rc, evo.disc.grain_size[1])
            plt.xlabel('$R$')
            plt.ylabel('$a\,[\mathrm{cm}]$')

            plt.subplot(325)
            gCO = evo.disc.chem.gas.atomic_abundance()
            sCO = evo.disc.chem.ice.atomic_abundance()
            gCO.data[:] /= solar_abund.data
            sCO.data[:] /= solar_abund.data
            c = l.get_color()
            plt.semilogx(grid.Rc, gCO['C'], '-', c=c, linewidth=1)
            plt.semilogx(grid.Rc, gCO['O'], '-', c=c, linewidth=2)
            plt.semilogx(grid.Rc, sCO['C'], ':', c=c, linewidth=1)
            plt.semilogx(grid.Rc, sCO['O'], ':', c=c, linewidth=2)
            plt.xlabel('$R\,[\mathrm{au}}$')
            plt.ylabel('$[X]_\mathrm{solar}$')

            plt.subplot(326)
            plt.semilogx(grid.Rc, gCO['C'] / gCO['O'], '-', c=c)
            plt.semilogx(grid.Rc, sCO['C'] / sCO['O'], ':', c=c)
            plt.xlabel('$R\,[\mathrm{au}}$')
            plt.ylabel('$[C/O]_\mathrm{solar}$')

            np.seterr(**err_state)

        IO.pop_events(evo.t)

    if len(plot_times) > 0:
        plt.show()

<|MERGE_RESOLUTION|>--- conflicted
+++ resolved
@@ -30,14 +30,7 @@
     Other options:
         t0  : Starting time, default = 0.
     """
-    def __init__(self, disc,
-<<<<<<< HEAD
-                 gas=None, dust=None, diffusion=None, chemistry=None,
-                 photoevaporation=None,
-=======
-                 gas=None, dust=None, diffusion=None, chemistry=None, photoevaporation=None,
->>>>>>> 0ba46487
-                 t0=0.):
+    def __init__(self, disc, gas=None, dust=None, diffusion=None, chemistry=None, photoevaporation=None, t0=0.):
 
         self._disc = disc
 
@@ -45,11 +38,7 @@
         self._dust      = dust
         self._diffusion = diffusion
         self._chemistry = chemistry
-<<<<<<< HEAD
-        self._photoevap = photoevaporation
-=======
         self.photoevap = photoevaporation
->>>>>>> 0ba46487
 
         self._t = t0
         self._output_times = []
@@ -141,9 +130,6 @@
             # changed
             disc.update_ices(disc.chem.ice)
 
-        if self._photoevap:
-            self._photoevap(disc, dt)
-
         # Now we should update the auxillary properties, do grain growth etc
         disc.update(dt)
 
@@ -194,8 +180,8 @@
             head += self._diffusion.ASCII_header() + '\n'
         if self._chemistry:
             head += self._chemistry.ASCII_header() + '\n'
-        if self._photoevap:
-            head += self._photoevap.ASCII_header() + '\n'
+        if self.photoevap:
+            head += self.photoevap.ASCII_header() + '\n'
 
         # Write it all to disc
         io.dump_ASCII(filename, self._disc, self.t, head)
@@ -207,7 +193,7 @@
         if self._dust:      headers.append(self._dust.HDF5_attributes())
         if self._diffusion: headers.append(self._diffusion.HDF5_attributes())
         if self._chemistry: headers.append(self._chemistry.HDF5_attributes())
-        if self._photoevap: headers.append(self._photoevap.HDF5_attributes())
+        if self.photoevap: headers.append(self.photoevap.HDF5_attributes())
 
         io.dump_hdf5(filename, self._disc, self.t, headers)
 
